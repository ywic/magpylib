--- conflicted
+++ resolved
@@ -1,10 +1,6 @@
 # Changelog
 
-<<<<<<< HEAD
 ## [5.0.4] - 2024-06-18
-=======
-## Unreleased
->>>>>>> bddadf9f
 - Add support for Numpy 2.0 ([#795](https://github.com/magpylib/magpylib/pull/789))
 - Fix markers legend not being suppressible ([#795](https://github.com/magpylib/magpylib/pull/789))
 
@@ -29,7 +25,7 @@
 - The Magpylib inputs and outputs are now in **SI Units**.
 - The `magnetization` parameter has also been redefined to reflect the true physical magnetization quantity in units of A/m.
 ### Other Improvements
-- The `magnetization` parameter is now codependent with the new `polarization` parameter that is the physical magnetic polarization ([#712](https://github.com/magpylib/magpylib/issues/712)) in units of Tesla.
+- The `magnetization` parameter is now codependent with the new `polarization` parameter that is the physical magnetic polarization ([#712](https://github.com/magpylib/magpylib/issues/712)) in units of Tesla
 - Added `getM` (magnetization) and `getJ` (polarization) top level functions and class methods reminiscent of `getB` and `getH`.
 - The `in_out` (inside/outside) parameter is added to all field functions (`getBHJM`) to specify the location of the observers relative to the magnet body in order to increase performance ([#717](https://github.com/magpylib/magpylib/issues/717), [#608](https://github.com/magpylib/magpylib/issues/608))
 - Review of documentation and adding a few requested things ([#685](https://github.com/magpylib/magpylib/issues/685), some of [#659](https://github.com/magpylib/magpylib/issues/659))
