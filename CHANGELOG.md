All notable changes to magpylib are documented here.


# Releases

## [Unreleased]
- New `TriangularMesh` magnet class added to conveniently work with triangular surface meshes instead of large collections of individual `Triangle` objects. The `TriangularMesh` class performs important checks (closed, connected, oriented) and can directly import pyvista objects and for convex hull bodies. ([#569](https://github.com/magpylib/magpylib/issues/569), [#598](https://github.com/magpylib/magpylib/pull/598)).
<<<<<<< HEAD
=======
- Added magnetization coloring for `matplotlib` backend ([#597](https://github.com/magpylib/magpylib/pull/597))
- New automatic backend behavior, set to a dynamic default `auto` depending on the current environment and the given `canvas`, if provided. ([#617](https://github.com/magpylib/magpylib/pull/617))
>>>>>>> db82c1c4

## [4.2.0] - 2023-01-27
- (Re)introducing the powerful `misc.Triangle` class that can be used to compute magnetic fields of arbitrarily shaped bodies by approximating their surface with triangular faces. ([#568](https://github.com/magpylib/magpylib/issues/568))
- Introducing the `magnet.Tetrahedron` class as a derivate of the Triangle class. ([#289](https://github.com/magpylib/magpylib/issues/289))
- Change pyvista plotting defaults when using `show(backend='pyvista')` to fit better with other libraries. ([#551](https://github.com/magpylib/magpylib/issues/551))
- Added code of conduct attempting to align with NumFocus standards ([#558](https://github.com/magpylib/magpylib/issues/558))
- Improved Loop field computation in terms of performance and numerical stability ([#374](https://github.com/magpylib/magpylib/issues/374))
- Add `magnetization.mode` style to allow showing magnetization direction for any backend [#576](https://github.com/magpylib/magpylib/pull/576))
- Documentation changes:
    - Correct conda install command
    - Integration of Triangle and Tetrahedron
    - Changed example gallery substructure
    - Rewritten and added some passages
- Fixed some bugs, minor performance increase, internal refactoring

## [4.1.2] - 2023-01-15
- Fix wrong magnetization arrow direction for some edge cases ([#570](https://github.com/magpylib/magpylib/discussions/570), [#571](https://github.com/magpylib/magpylib/issues/571), [#572](https://github.com/magpylib/magpylib/pull/572))
- Fix cryptic `getB`/`getH` error message ([#562](https://github.com/magpylib/magpylib/issues/562), [#563](https://github.com/magpylib/magpylib/pull/563))

## [4.1.1] - 2022-08-11
- Fix inverted y and z axes colors for sensor representations ([#556](https://github.com/magpylib/magpylib/pull/556))

## [4.1.0] - 2022-08-08
- Field computation `getB`/`getH` now supports 2D [pandas](https://pandas.pydata.org/).[dataframe](https://pandas.pydata.org/docs/user_guide/dsintro.html#dataframe) in addition to the `numpy.ndarray` as output type. ([#523](https://github.com/magpylib/magpylib/pull/523))
- Internal `getB`/`getH` refactoring. The direct interface with `'Line'` source argument now also accepts `'vertices'` as argument. ([#540](https://github.com/magpylib/magpylib/pull/540))
- Complete plotting backend rework to prepare for easy implementation of new backends, with minimal maintenance. ([#539](https://github.com/magpylib/magpylib/pull/539))
- New [Pyvista](https://docs.pyvista.org/) plotting backend ([#548](https://github.com/magpylib/magpylib/pull/548))
- Improvements on the [documentation](https://magpylib.readthedocs.io/en/latest/)

## [4.0.4] - 2022-06-09

- Exclude redundant properties with `_all` suffix in the `.describe()` method ([#534](https://github.com/magpylib/magpylib/pull/534))
- Docstring improvements ([#535](https://github.com/magpylib/magpylib/pull/535))

## [4.0.3] - 2022-05-13

- Fix copy order Bug ([#530](https://github.com/magpylib/magpylib/issues/530))

## [4.0.2] - 2022-05-04

- Fix magnetization coloring with mesh grouping (plotly) ([#526](https://github.com/magpylib/magpylib/pull/526))
- Allow float color quadruples ([#529](https://github.com/magpylib/magpylib/pull/529))

## [4.0.1] - 2022-04-29

- Graphic performance update for plotly when showing a large number of objects. ([#524](https://github.com/magpylib/magpylib/pull/524))

## [4.0.0] - 2022-04-14

This is a major update that includes

- API changes
- New features
- Improved internal workings

### Magpylib class changes/fixes:
- `Box` class renamed to `Cuboid`. ([#350](https://github.com/magpylib/magpylib/issues/350))
- `Circular` class renamed to `Loop`. ([#402](https://github.com/magpylib/magpylib/pull/402))
- New `CylinderSegment` class with dimension `(r1,r2,h,phi1,phi2)` with the inner radius `r1`, the outer radius `r2` the height `h` and the cylinder section angles `phi1 < phi2`. ([#386](https://github.com/magpylib/magpylib/issues/386), [#385](https://github.com/magpylib/magpylib/issues/385), [#484](https://github.com/magpylib/magpylib/pull/484), [#480](https://github.com/magpylib/magpylib/issues/480))
- New `CustomSource` class for user defined field functions ([#349](https://github.com/magpylib/magpylib/issues/349), [#409](https://github.com/magpylib/magpylib/issues/409), [#411](https://github.com/magpylib/magpylib/pull/411), [#506](https://github.com/magpylib/magpylib/pull/506))
- All Magpylib objects can now be initialized without excitation and dimension attributes.
- All classes now have the `parent` attribute to reference to a collection they are part of. Any object can only have a single parent.
- All classes have the `describe` method which gives a quick object property overview.

### Field computation changes/fixes:
- New computation core. Added top level subpackage `magpylib.core` where all field implementations can be accessed directly without the position/orienation interface. ([#376](https://github.com/magpylib/magpylib/issues/376))
- Direct interface functions `getBdict` and `getHdict` (previously `getBv` and `getHv`) are now integrated into `getB` and `getH`. See docu for details ([#449](https://github.com/magpylib/magpylib/pull/449))
- Generally improved field expressions: ([#374](https://github.com/magpylib/magpylib/issues/374))
  - Negative dimension input taken as absolute when only positive dimensions are allowed.
  - Scale invariant field evaluations.
  - Special cases caught within 1e-15 rtol and atol to account for numerical imprecision with positioning (e.g. object rotation).
  - Supress numpy divide/invalid warnings. return `np.nan` as `(0,0,0)` (e.g. on magnet edges or on line currents) and allow return of `np.inf`.
  - New closed form implementation for `Cylinder` with diametral magnetization is much faster (100-1000x) and numerically stable for small `r`. ([#404](https://github.com/magpylib/magpylib/issues/404), [#370](https://github.com/magpylib/magpylib/issues/370))
  - Improved numerical stability of current loop field. Now 12-14 correct digits everywhere. ([#374](https://github.com/magpylib/magpylib/issues/374))
  - Fixed `Collection` of `Lines` field computation error. ([#368](https://github.com/magpylib/magpylib/issues/368))
- Object oriented interface fixes and modifications:
  - Improved performance of `getB` and `getH`.
  - Fixed array dimension wrongly reduced when `sumup=True` and `squeeze=False` ind `getB` and `getH` functions ([#425](https://github.com/magpylib/magpylib/issues/425), [#426](https://github.com/magpylib/magpylib/pull/426))
  - Minimal non-squeeze output shape is (1,1,1,1,3), meaning that a single pixel is now also represented. ([#493](https://github.com/magpylib/magpylib/pull/493))
- With the new kwarg `pixel_agg` it is now possible to apply a numpy function with reducing functionality (like `mean`, `min`, `average`) to the pixel output. In this case, it is allowed to provide `getB` and `getH` with different observer input shapes. ([#503](https://github.com/magpylib/magpylib/pull/503))

### Major graphic output overhaul:
- Styles:
  - All object now have the `style` attribute for graphical output customization. Arguments can be passed as dictionaries, class attributes or with underscore magic.
  - Style defaults stored in `magpylib.defaults.display`. ([#291](https://github.com/magpylib/magpylib/issues/291), [#396](https://github.com/magpylib/magpylib/pull/396))
  - Possibility to add a custom 3D-model to any object. ([#416](https://github.com/magpylib/magpylib/pull/416))
- `display` now called `show`, to be more in-line with standard graphic backends. Functionality completely overhauled to function with styles. ([#453](https://github.com/magpylib/magpylib/pull/453), [#451](https://github.com/magpylib/magpylib/issues/451))
  - New `show` arguments replace previous ones. Some are now handed over through styles.
    - `axis` ➡️ `canvas`
    - `show_direction` ➡️ `style_magnetization_show`
    - `show_path` ➡️ `style_path_show` ([#453](https://github.com/magpylib/magpylib/pull/453))
    - `size_sensors`&`size_dipoles` ➡️ `style_size`
    - `size_direction` ➡️ `style_magnetization_size`
    - new `zoom` option
- Plotly as new optional graphic backend. 🚀 ([#396](https://github.com/magpylib/magpylib/pull/396), [#353](https://github.com/magpylib/magpylib/issues/353))
  - `plotly` is now automatically installed with Magpylib. ([#395](https://github.com/magpylib/magpylib/issues/395))
  - Interactive path `animation` option in `show`. ([#453](https://github.com/magpylib/magpylib/pull/453))
  - Automatic Matplotlib <-> Plotly style input translations ([#452](https://github.com/magpylib/magpylib/issues/452), [#454](https://github.com/magpylib/magpylib/pull/454))
- Misc:
  - Added `matplotlib` pixel display ([#279](https://github.com/magpylib/magpylib/issues/279))
  - Sensors have their own color now ([#483](https://github.com/magpylib/magpylib/pull/483))
  - UI fix empty display ([#401](https://github.com/magpylib/magpylib/issues/401))
  - Error msg when `show` is called without argument ([#448](https://github.com/magpylib/magpylib/issues/448))

### New documentation:
- Completely new structure and layout. ([#399](https://github.com/magpylib/magpylib/issues/399), [#294](https://github.com/magpylib/magpylib/issues/294))
- Binder links and live code. ([#389](https://github.com/magpylib/magpylib/issues/389))
- Example galleries with practical user examples
- Guidelines for advanced subclassing of `Collection` to form complex dynamic compound objects that seamlessly integrate into the MAgpylib interface.

### Geometry interface modification
- Added all scipy Rotation forms as rotation object methods. ([#427](https://github.com/magpylib/magpylib/pull/427))
- `move` and `rotate` inputs differentiate between scalar and vector input. Scalar input is applied to the whole path vector input is merged. ([#438](https://github.com/magpylib/magpylib/discussions/438), [#444](https://github.com/magpylib/magpylib/issues/444), [#442](https://github.com/magpylib/magpylib/issues/443))
- `move` and `rotate` methods have default `start='auto'` (scalar input: `start=0`-> applied to whole path, vector input: `start=len_path`-> append) instead of `start=-1`.
- `move` and `rotate` methods maintain collection geometry when applied to a collection.
- Improved `position` and `orientation` setter methods in line with `move` and `rotate` functionality and maintain `Collection` geometry.
- Removed `increment` argument from `move` and `rotate` functions ([#438](https://github.com/magpylib/magpylib/discussions/438), [#444](https://github.com/magpylib/magpylib/issues/444))

### Modifications to the `Collection` class
- Collections can now contain `Source`, `Sensor` and other `Collection` objects and can function as source and observer inputs in `getB` and `getH`. ([#502](https://github.com/magpylib/magpylib/pull/502), [#410](https://github.com/magpylib/magpylib/issues/410), [#415](https://github.com/magpylib/magpylib/pull/415), [#297](https://github.com/magpylib/magpylib/issues/297))
- Instead of the property `Collection.sources` there are now the `Collection.children`, `Collection.sources`, `Collection.sensors` and `Collection.collections` properties. Setting these collection properties will automatically override parents. ([#446](https://github.com/magpylib/magpylib/issues/446), [#502](https://github.com/magpylib/magpylib/pull/502))
- `Collection` has it's own `position`, `orientation` and `style`. ([#444](https://github.com/magpylib/magpylib/issues/444), [#461](https://github.com/magpylib/magpylib/issues/461))
- All methods applied to a collection maintain relative child-positions in the local reference frame.
- Added `__len__` dunder for `Collection`, so that `Collection.children` length is returned. ([#383](https://github.com/magpylib/magpylib/issues/383))
- `-` operation was removed.
- `+` operation now functions as `a + b = Collection(a, b)`. Warning: `a + b + c` now creates a nested collection !
- Allowed `Collection`, `add` and  `remove` input is now only `*args` or a single flat list or tuple of Magpylib objects.
- `add` and `remove` have some additional functionality related to child-parent relations.
- The `describe` method gives a great Collection tree overview.

### Other changes/fixes:
- Magpylib error message improvement. Msg will now tell you what input is expected.
- Magpylib object `copy` method now works properly ([#477](https://github.com/magpylib/magpylib/pull/477), [#470](https://github.com/magpylib/magpylib/pull/470), [#476](https://github.com/magpylib/magpylib/issues/476))
- Defaults and input checks ([#406](https://github.com/magpylib/magpylib/issues/406))
  - `magpylib.Config` parameters are now in `magpylib.defaults`. ([#387](https://github.com/magpylib/magpylib/issues/387))
  - `config.ITERCYLINDER` is now obsolete. The iterative solution replaced by a new analytical expression.
  - `config.inputchecks` is removed - input checks are always performed.

---
## [3.0.5] - 2022-04-26

- fix docs build
---
## [3.0.4] - 2022-02-17

- fix `Collection` operation tests

---
## [3.0.3] - 2022-02-17

### Fixed
- When adding with `Source + Collection` to create a new `Collection`, the original now remains unaffected ([#472](https://github.com/magpylib/magpylib/issues/472))

---

## [3.0.2] - 2021-06-27
- Update release version and license year ([#343](https://github.com/magpylib/magpylib/pull/343), [#344](https://github.com/magpylib/magpylib/pull/344))

---

## [3.0.1] - 2021-06-27

- Add deployment automation ([#260](https://github.com/magpylib/magpylib/issues/260), [#296](https://github.com/magpylib/magpylib/issues/296), [#341](https://github.com/magpylib/magpylib/pull/341), [#342](https://github.com/magpylib/magpylib/pull/342))


---
## [3.0.0] - 2021-06-27

This is a major update that includes

- API changes
- New features
- Improved internal workings
### Added

- New `orientation` property:
  - The `orientation` attribute stores the relative rotation of an object with respect to the reference orientation (defined in each class docstring).
  - The default (`orientation=None`) corresponds to a unit rotation.
  - `orientation` is stored as a `scipy.spatial.transform.Rotation` object.
  - Calling the attribute `source.orientation` returns a scipy Rotation object `R`.
  - Make use of all advantages of this great scipy package:
    - define `R.from_rotvec()` or `R.from_quat()` or ...
    - view with `R.as_rotvec()` or `R.as_quat()` or ...
    - combine subsequent rotations `R1 * R2 * R3`
- Sensor pixel:
  - The new `Sensor(position, pixel, orientation)` class has the argument `pixel` which is `(0,0,0)` by default and refers to pixel positions inside the Sensor (in the Sensor local CS). `pixel` is an arbitrary array_like of the shape (N1, N2, ..., 3).
- Geometry paths:
  - The `position` and `orientation` attributes can now store paths in the global CS. For a path of length M the attribute `position` is an array of the shape (M,3) and `orientation` is a Rotation object with length M. Each path position is associated with a respective rotation.
  - Field computations `getB()` and `getH()` will evaluate the field for all source path positions.
  - Paths can be set by hand `position = X`, `orientation = Y`, but they can also conveniently be generated using the `rotate` and `move` methods.
  - Paths can be shown via the `show_path=True` kwarg in `display()`. By setting `show_path=x` the object will be displayed at every `x`'th path step. This helps to follow up on object rotation along the path.
  - All objects have a `reset_path()` method defined to set their paths to `position=(0,0,0)` and `orientation=None`.

- Streamlining operation with all Magpylib objects:
  - All objects (Sensors, Sources, Collections) have additional direct access to
    - `.display()` method for quick self-inspection.
    - `getB()` and `getH()` methods for fast field computations
    - `__repr__` attribute defined and will return their type and their `id`.
- Other new features:
  - The top-level `Config` allows users to access and edit Magpylib default values.
### Changed
- Renamed modules:
  - `.magnet` and `.current` sub-packages were moved to the top level.
  - The `.moment` sub-package was renamed to `.misc` and was moved to the top level.
  - The `.vector` sub-package was completely removed. Functionalities are mostly replaced by new top-level function `getBv()`.
  - The `.math` sub-package was removed. Functionalities are mostly provided by the `scipy - Rotation` package.
- Renamed functions:
  - The top level function `displaySystem()` was renamed to `display()`.
- Renamed attributes (parameters cannot be initialized in their short forms anymore):
    - `angle` and `axis` are replaced by `orientation`
    - `dimension` is replaced by `diameter` for Loop and Sphere classes.
    - `angle`&`axis` are replaced by `orientation` (see [Added](#Added) Section)

- Modified rotate methods:
  - The class methods `.rotate(angle, axis, anchor)` have been replaced by a new `.rotate(rotation, anchor, increment, start)` method where `rotation` ist a scipy `Rotation` object.
  - The original angle-axis-anchor rotation is now provided by the new method `.rotate_from_angax(angle, axis, anchor, increment, start, degrees)`.
    - The argument `axis` can now easily be set to the global CS axes with `"x"`, `"y"`, `"z"`.
    - The anchor argument `anchor=0` represents the origin `(0,0,0)`.
    - `angle` argument is in units of deg by default. It can now be set to rad using the `degrees` argument.
  - The "move"-class method is now `.move(displacement, increment, start)`
  - Rotation and move methods can now be used to generate paths using vector input and the `increment` and `start` arguments.
  - All operations can now be chained (e.g. `.move_by().rotate().move_to()`)
- Miscellaneous:
  - `getB(pos)` now takes single AND vector position arguments. If a vector is handed to getB it will automatically execute vectorized code from the vector module.
  - In a finite region (size defined by `Config.EDGESIZE`) about magnet edges and line currents the field evaluates to `(0,0,0)` instead of `(NaN, NaN, NaN)`. Special case catching reduces performance slightly.
### Updated
- Improved Computation:
  - The Box field is now more stable. Numerical instabilities in the outfield were completely removed.
- Updated Field computation interface
  - There are two fundamental arguments for field computation:
    - The argument `sources` refers to a source/Collection or to a 1D list of L sources and/or Collections.
    - The argument `observers` refers to a set of positions of shape (N1, N2, ..., 3) or a Sensor with `pixel` shape (N1, N2, ..., 3) or a 1D list of K Sensors.
  - With Magpylib3 there are several ways to compute the field:
    1. `source.getB(*observers)`
    2. `sensor.getB(*sources)`
    3. `magpylib.getB(sources, observers)`
      - The output shape is always (L, M, K, N1, N2, ..., 3) with L sources, M path positions, K sensors and N (pixel) positions.
      - Objects with shorter paths will be considered as static once their path ends while other paths still continue.
    4. `magpylib.getBv(**kwargs)` gives direct access to the field formulas and mostly replaces the `getBv_XXX()` functionality of v2. All inputs must be arrays of length N or of length 1 (statics will be tiled).
  - While `getBv` is the fastest way to compute the fields it is much more convenient to use `getB()` which mostly provides the same performance. Specifically,the new `getB()` automatically groups all inputs for combined vectorized evaluation. This leads to a massive speedup when dealing with large Collections of similar sources.
  - In addition to `getB`, the new `getH` returns the field in [kA/m].

### Removed
- the kwarg `niter=50` does not exist anymore for the Cylinder field computation. The functionality was completely replaced by the config setting `Config.ITER_CYLINDER=50`.

---
## [2.3.0b] - 2020-01-17

### Changed
- Improved performance of getB for diametral magnetized Cylinders by 20%.
- GetB of Line current now uses vectorized code which leads to massive performance enhancement.
- **IMPORTANT:** position arguments of `getBv` functions have been flipped! First comes the source position POSm THEN the observer position POSo!


### Added
- completed the library vector functionality adding magnet Cylinder, moment Dipole, current Loop and Line. This includes adding several private vectorized functions (e.g. ellipticV) to mathLib_vector, adding respective tests and docs examples.

---

## [2.1.0b] - 2019-12-06

### Added
- Docstrings for vector functions.
- displaySystem kwarg `figsize`
- bringing documentation up to speed

### Fixed
- init file bug

---

## [2.0.0b] - 2019-11-29
This is a major update that includes

API changes
New features
Improved internal workings
### Changed
- Restructuring
  - displaySystem is now a top-level function, not a Collection method anymore.
  - getBsweep and multiprocessing options have been completely removed, this functionality
    should be overtaken by the new vector functionality which uses the numpy native vectorized
    code paradigm. If mkl library is set (test by numpy.show_config()) numpy will also
    automatically use multiprocessing. Code parallelization at magpylib level should be done
    by hand.
- Docstrings are adjusted to work better with intellisense. (Problems with *.rst code)
- public rotatePosition() is now called angleAxisRotation(), former private angleAxisRotation
    is now called angleAxisRotation_priv().
- Major rework of the documentation and examples.

### Added
- Performance computation trough vector functionality included in new top-level subpackage "vector"
- Vectorized versions of math functions added to "math" subpackage

---

## [1.2.1b0] - 2019-07-31
### Changed
- Optimized getB call (utility integrated)
- Improved Documentation (added Sensor class v1)

---

## [1.2.0b0] - 2019-07-16
### Added
- Sensor Class
  - This allows users to create a coordinate system-enabled Sensor object, which can be placed, rotated, moved and oriented.
  - This object can take the B-Field of a system (be it single source or a Collection) with the added functionality of having its own reference in the coordinate space, allowing users to easily acquire relative B-Field measurements of a system from an arbitrarily placed sensor object.
  - Sensors in a list may be displayed in the `Collection.displaySystem()` by using the `sensors` keyword argument.
- Added content to the `__repr__` builtin to all source classes for quick console evaluations, simply call a defined object in your Python shell to print out its attributes.
### Changed
- Edge cases in field calculations now return a proper [RuntimeWarning](https://docs.python.org/3/library/exceptions.html#RuntimeWarning) instead of console prints
### Fixed
- Unused imports and variables

---

## [1.1.1b0] - 2019-06-25
### Added
- Changelog
### Changed
- Change `Collection.displaySystem()` not having the `block=False` setting for matplotlib's `pyplot.show()` by default, this meant that outside interactive mode calling this function would hang the script until the plot was closed.
  - If for some reason you want to block the application, you may still use `Collection.displaySystem()`'s `suppress=True` kwarg then call pyplot.show() normally.
  - This should cause no API changes, if you have problems please notify us.

### Fixed
- Fix multiprocessing enabled `Collection.getBsweep()` for lots of objects with few positions causing great performance loss. This functionality now behaves as expected for the use case.
- Fix `Collection.displaySystem()`'s drawing of Dipole objects in external axes (plots) using the `subplotAx` kwarg crashing the application. This functionality now behaves as expected for the use case.

---

## [1.1.0b0] - 2019-06-14
### Added
- Implemented one new kwarg for `Collection.displaySystem()`:

    > `subplotAx=None`
        Draw into a subplot axe that already exists. The subplot needs to be 3D projected

  This allows for creating side-by-side plots using displaySystem.
  Figure information must be set manually in pyplot.figure() in order to not squash the plots upon subplotting.


    <details>
    <summary> Click here for Example </summary>

    Code: https://gist.github.com/lucasgcb/77d55f2fda688e2fb8e1e4a68bb830b8

    **Output:**
    ![image](https://user-images.githubusercontent.com/7332704/58973138-86b4a600-87bf-11e9-9e63-35892b7a6713.png)

    </details>

### Changed

- `getBsweep()` for Collections and Sources now always returns a numpy array
- Zero-length segments in Line sources now return `[0,0,0]` and a warning, making it easier to draw spirals without letting users do this unaware.

### Fixed
- Added a workaround fix for a rotation bug we are still working on.

---

## [1.0.2b0] - 2019-05-29

### Added

- `MANIFEST.in` file containing the LICENSE for bundling in PyPi

---

## [1.0.1b0] - 2019-05-28

### Added

- Issue and Pull Request Templates to Repository
- Continuous Integration settings (Azure and Appveyor)
- Code Coverage Reports with codecov



### Removed

- Support for Python 3.5 and under.

---

## [1.0.0b0] - 2019-05-21

The first official release of the magpylib library.

### Added

- Source classes:
   - Box
   - Cylinder
   - Sphere
   - Loop Current
   - Current Line
   - Dipole
- Collection class

---

[Unreleased]:https://github.com/magpylib/magpylib/compare/4.2.0...HEAD
[4.2.0]:https://github.com/magpylib/magpylib/compare/4.1.2...4.2.0
[4.1.2]:https://github.com/magpylib/magpylib/compare/4.1.1...4.1.2
[4.1.1]:https://github.com/magpylib/magpylib/compare/4.1.0...4.1.1
[4.1.0]:https://github.com/magpylib/magpylib/compare/4.0.4...4.1.0
[4.0.4]:https://github.com/magpylib/magpylib/compare/4.0.3...4.0.4
[4.0.3]:https://github.com/magpylib/magpylib/compare/4.0.2...4.0.3
[4.0.2]:https://github.com/magpylib/magpylib/compare/4.0.1...4.0.2
[4.0.1]:https://github.com/magpylib/magpylib/compare/4.0.0...4.0.1
[4.0.0]:https://github.com/magpylib/magpylib/compare/3.0.4...4.0.0
[3.0.5]:https://github.com/magpylib/magpylib/compare/3.0.4...3.0.5
[3.0.4]:https://github.com/magpylib/magpylib/compare/3.0.3...3.0.4
[3.0.3]:https://github.com/magpylib/magpylib/compare/3.0.2...3.0.3
[3.0.2]:https://github.com/magpylib/magpylib/compare/3.0.1...3.0.2
[3.0.1]:https://github.com/magpylib/magpylib/compare/3.0.0...3.0.1
[3.0.0]:https://github.com/magpylib/magpylib/compare/2.3.0-beta...3.0.0
[2.3.0b]:https://github.com/magpylib/magpylib/compare/2.1.0-beta...2.3.0-beta
[2.1.0b]:https://github.com/magpylib/magpylib/compare/2.0.0-beta...2.1.0-beta
[2.0.0b]:https://github.com/magpylib/magpylib/compare/1.2.1-beta...2.0.0-beta
[1.2.1b0]: https://github.com/magpylib/magpylib/compare/1.2.0-beta...1.2.1-beta
[1.2.0b0]: https://github.com/magpylib/magpylib/compare/1.1.1-beta...1.2.0-beta
[1.1.1b0]: https://github.com/magpylib/magpylib/compare/1.1.0-beta...1.1.1-beta
[1.1.0b0]: https://github.com/magpylib/magpylib/compare/1.0.1-beta...1.1.0-beta
[1.0.2b0]: https://github.com/magpylib/magpylib/compare/1.0.1-beta...1.0.2-beta
[1.0.1b0]: https://github.com/magpylib/magpylib/compare/1.0.0-beta...1.0.1-beta
[1.0.0b0]: https://github.com/magpylib/magpylib/releases/tag/1.0.0-beta


The format is based on [Keep a Changelog](https://keepachangelog.com/en/1.0.0/),
and this project adheres to [Semantic Versioning](https://semver.org/spec/v2.0.0.html).<|MERGE_RESOLUTION|>--- conflicted
+++ resolved
@@ -5,11 +5,8 @@
 
 ## [Unreleased]
 - New `TriangularMesh` magnet class added to conveniently work with triangular surface meshes instead of large collections of individual `Triangle` objects. The `TriangularMesh` class performs important checks (closed, connected, oriented) and can directly import pyvista objects and for convex hull bodies. ([#569](https://github.com/magpylib/magpylib/issues/569), [#598](https://github.com/magpylib/magpylib/pull/598)).
-<<<<<<< HEAD
-=======
 - Added magnetization coloring for `matplotlib` backend ([#597](https://github.com/magpylib/magpylib/pull/597))
 - New automatic backend behavior, set to a dynamic default `auto` depending on the current environment and the given `canvas`, if provided. ([#617](https://github.com/magpylib/magpylib/pull/617))
->>>>>>> db82c1c4
 
 ## [4.2.0] - 2023-01-27
 - (Re)introducing the powerful `misc.Triangle` class that can be used to compute magnetic fields of arbitrarily shaped bodies by approximating their surface with triangular faces. ([#568](https://github.com/magpylib/magpylib/issues/568))
