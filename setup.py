####
# This is a basic setup.py structure so we can generate
# distributable package information with setuptools.
# More information: https://packaging.python.org/tutorials/packaging-projects/
###
###
# Local install:
#   Create virtual environment:
#   $ conda create -n packCondaTest python=3.8.1 anaconda
#   Activate:
#   $ conda activate packCondaTest
#   Generate distribution files (untracked by git):
#   $ (packCondaTest) python3 setup.py sdist bdist_wheel
#   Install the generated library for the environment:
#   $ (packCondaTest) pip install .
# The library is now in the packCondaTest environment.
##
import os
import sys

import setuptools
from setuptools.command.install import install

_magPyVersion = "4.4.0dev"
_SphinxVersion = "5.3.0"
_name = "magpylib"
_description = "Free Python3 package to compute magnetic fields."
_author_email = "magpylib@gmail.com"
_author = "Michael Ortner"
_projectUrl = "https://github.com/magpylib/magpylib"
_release = "release"
_license = "2-Clause BSD License, Simplified BSD License, FreeBSD License"

with open("README.md") as fh:
    long_description = fh.read()


class VerifyVersionCommand(install):
    """Custom command to verify that the git tag matches CircleCI version"""

    description = "verify that the git tag matches CircleCI version"

    def run(self):
        tag = os.getenv("CIRCLE_TAG")

        if tag != _magPyVersion:
            info = f"Git tag: {tag} does not match the version of this app: {_magPyVersion}"
            sys.exit(info)


setuptools.setup(
    name=_name,
    version=_magPyVersion,
    author=_author,
    author_email=_author_email,
    description=_description,
    long_description=long_description,
    long_description_content_type="text/markdown",
    url=_projectUrl,
    license=_license,
    packages=setuptools.find_packages(),
    zip_safe=False,  ## Gives the environment files so we can access docs,
    ## enables tooltips but may decrease performance
    install_requires=[
        "numpy>=1.20",
        "scipy>=1.7",
        "matplotlib>=3.3",
        "plotly>=5.3",
    ],
    # kaleido, jupyterlab are needed for testing with display(renderer='json', backend='plotly')
    extras_require={
        "dev": [
            "kaleido",
            "pytest",
            "coverage",
            "pylint",
            "jupyterlab>=3.2",
            "jupyterlab_myst",
            "sphinx==5.3.0",
            "pandas",
            "pyvista",
            "mayavi",
            "ipygany",
<<<<<<< HEAD
            "PyQt5",
=======
            "imageio[tifffile]",
>>>>>>> 2169f6d3
        ]
    },
    classifiers=[
        "Development Status :: 5 - Production/Stable",
        "Programming Language :: Python :: 3",
        "Programming Language :: Python :: 3.8",
        "Programming Language :: Python :: 3.9",
        "Programming Language :: Python :: 3.10",
        "Programming Language :: Python :: 3.11",
        "Intended Audience :: Developers",
        "Intended Audience :: Science/Research",
        "Intended Audience :: Education",
        "License :: OSI Approved :: BSD License",
        "Operating System :: OS Independent",
    ],
    python_requires="~=3.8",
    keywords="magnetism physics analytical parallel electromagnetic fields b-field",
    command_options={
        "build_sphinx": {
            "project": ("setup.py", _name),
            "version": ("setup.py", _SphinxVersion),
            "release": ("setup.py", _release),
            "source_dir": ("setup.py", "./docs"),
        }
    },
    cmdclass={
        "verify": VerifyVersionCommand,
    },
)<|MERGE_RESOLUTION|>--- conflicted
+++ resolved
@@ -81,11 +81,7 @@
             "pyvista",
             "mayavi",
             "ipygany",
-<<<<<<< HEAD
-            "PyQt5",
-=======
             "imageio[tifffile]",
->>>>>>> 2169f6d3
         ]
     },
     classifiers=[
