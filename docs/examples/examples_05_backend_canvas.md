--- conflicted
+++ resolved
@@ -189,10 +189,7 @@
 An example with **Pyvista**:
 
 ```{code-cell} ipython3
-<<<<<<< HEAD
-import numpy as np
-=======
->>>>>>> 8e64cede
+import numpy as np
 import magpylib as magpy
 import numpy as np
 import pyvista as pv
@@ -229,10 +226,7 @@
 Instead of forwarding a figure to an existing canvas, it is also possible to return the figure object for further manipulation using the `return_fig` command. In the following example this is demonstrated for the pyvista backend.
 
 ```{code-cell} ipython3
-<<<<<<< HEAD
-import numpy as np
-=======
->>>>>>> 8e64cede
+import numpy as np
 import magpylib as magpy
 import numpy as np
 import pyvista as pv
