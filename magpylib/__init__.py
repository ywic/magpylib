--- conflicted
+++ resolved
@@ -125,15 +125,9 @@
 """
 
 # module level dunders
-<<<<<<< HEAD
-__version__ = '4.0.0dev'
+__version__ = '4.0.0-beta1'
 __author__ =  'Michael Ortner & Alexandre Boissolet'
 __credits__ = 'The Magpylib community'
-=======
-__version__ = '4.0.0-beta1'
-__author__ =  'Michael Ortner & friends'
-__credits__ = 'Silicon Austria Labs - Sensor Systems'
->>>>>>> b93bc5c5
 __all__ = ['magnet', 'current', 'misc', 'getB', 'getH',
     'Sensor', 'Collection', 'show', 'defaults', '__version__',
     '__author__', '__credits__', 'core', 'display']
