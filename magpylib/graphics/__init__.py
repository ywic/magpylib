"""
The `magpylib.display` sub-package provides additional plotting
features for independent use.
"""

__all__ = ["model3d", "style", "Trace3d"]

<<<<<<< HEAD
from magpylib.graphics import model3d, style
from magpylib._src.defaults.defaults_classes import Trace3d
=======
from magpylib._src.style import Trace3d
from magpylib.graphics import model3d
from magpylib.graphics import style
>>>>>>> ccf11c35
<|MERGE_RESOLUTION|>--- conflicted
+++ resolved
@@ -5,11 +5,6 @@
 
 __all__ = ["model3d", "style", "Trace3d"]
 
-<<<<<<< HEAD
-from magpylib.graphics import model3d, style
-from magpylib._src.defaults.defaults_classes import Trace3d
-=======
 from magpylib._src.style import Trace3d
 from magpylib.graphics import model3d
-from magpylib.graphics import style
->>>>>>> ccf11c35
+from magpylib.graphics import style