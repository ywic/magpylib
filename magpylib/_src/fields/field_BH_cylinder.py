--- conflicted
+++ resolved
@@ -408,12 +408,7 @@
             By[mask_tv_inside] += pol_y[mask_tv_inside]
         return np.concatenate(((Bx,), (By,), (Bz,)), axis=0).T
 
-<<<<<<< HEAD
     mask_ax_inside = mask_pol_ax * mask_inside
     if any(mask_ax_inside):  # ax computes B-field
         Bz[mask_ax_inside] -= pol_z[mask_ax_inside]
-=======
-    if any(mask_ax):  # ax computes B-field
-        Bz[mask_ax * mask_inside] -= magz[mask_ax * mask_inside]
->>>>>>> 4ad12609
     return np.concatenate(((Bx,), (By,), (Bz,)), axis=0).T / MU0