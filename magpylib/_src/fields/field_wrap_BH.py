"""Field computation structure:

level0:(field_BH_XXX.py files)
    - pure vectorized field computations from literature
    - all computations in source CS
    - distinguish B/H

level1(getBH_level1):
    - apply transformation to global CS
    - select correct level0 src_type computation
    - input dict, no input checks !

level2(getBHv_level2):  <--- DIRECT ACCESS TO FIELD COMPUTATION FORMULAS, INPUT = DICT OF ARRAYS
    - input dict checks (unknowns)
    - secure user inputs
    - check input for mandatory information
    - set missing input variables to default values
    - tile 1D inputs

level2(getBH_level2):   <--- COMPUTE FIELDS FROM SOURCES
    - input dict checks (unknowns)
    - secure user inputs
    - group similar sources for combined computation
    - generate vector input format for getBH_level1
    - adjust Bfield output format to (pos_obs, path, sources) input format

level3(getB, getH, getB_dict, getH_dict): <--- USER INTERFACE
    - docstrings
    - separated B and H
    - transform input into dict for level2

level4(src.getB, src.getH):       <--- USER INTERFACE
    - docstrings
    - calling level3 getB, getH directly from sources

level3(getBH_from_sensor):
    - adjust output format to (senors, path, sources) input format

level4(getB_from_sensor, getH_from_sensor): <--- USER INTERFACE

level5(sens.getB, sens.getH): <--- USER INTERFACE
"""
# pylint: disable=cyclic-import
import numbers
import warnings
from itertools import product
from typing import Callable

import numpy as np
from scipy.spatial.transform import Rotation as R

from magpylib._src.exceptions import MagpylibBadUserInput
from magpylib._src.input_checks import check_dimensions
from magpylib._src.input_checks import check_excitations
from magpylib._src.input_checks import check_format_input_observers
from magpylib._src.input_checks import check_format_pixel_agg
from magpylib._src.input_checks import check_getBH_output_type
from magpylib._src.utility import check_static_sensor_orient
from magpylib._src.utility import format_obj_input
from magpylib._src.utility import format_src_inputs
from magpylib._src.utility import get_registered_sources


def tile_group_property(group: list, n_pp: int, prop_name: str):
    """tile up group property"""
    out = [getattr(src, prop_name) for src in group]
    if not np.isscalar(out[0]) and any(o.shape != out[0].shape for o in out):
        out = np.asarray(out, dtype="object")
    else:
        out = np.array(out)
    return np.repeat(out, n_pp, axis=0)


def get_src_dict(group: list, n_pix: int, n_pp: int, poso: np.ndarray) -> dict:
    """create dictionaries for level1 input"""
    # pylint: disable=protected-access
    # pylint: disable=too-many-return-statements

    # tile up basic attributes that all sources have
    # position
    poss = np.array([src._position for src in group])
    posv = np.tile(poss, n_pix).reshape((-1, 3))

    # orientation
    rots = np.array([src._orientation.as_quat() for src in group])
    rotv = np.tile(rots, n_pix).reshape((-1, 4))
    rotobj = R.from_quat(rotv)

    # pos_obs
    posov = np.tile(poso, (len(group), 1))

    # determine which group we are dealing with and tile up properties

    kwargs = {
        "position": posv,
        "observers": posov,
        "orientation": rotobj,
    }

    src_props = group[0]._field_func_kwargs_ndim

    for prop in src_props:
        if hasattr(group[0], prop) and prop not in (
            "position",
            "orientation",
            "observers",
        ):
            kwargs[prop] = tile_group_property(group, n_pp, prop)

    return kwargs


def getBH_level1(
    *,
    field_func: Callable,
    field: str,
    position: np.ndarray,
    orientation: np.ndarray,
    observers: np.ndarray,
    **kwargs: dict,
) -> np.ndarray:
    """Vectorized field computation

    - applies spatial transformations global CS <-> source CS
    - selects the correct Bfield_XXX function from input

    Args
    ----
    kwargs: dict of shape (N,x) input vectors that describes the computation.

    Returns
    -------
    field: ndarray, shape (N,3)

    """

    # transform obs_pos into source CS
    pos_rel_rot = orientation.apply(observers - position, inverse=True)

    # compute field
    BH = field_func(field=field, observers=pos_rel_rot, **kwargs)

    # transform field back into global CS
    BH = orientation.apply(BH)

    return BH


def getBH_level2(
    sources, observers, *, field, sumup, squeeze, pixel_agg, output, **kwargs
) -> np.ndarray:
    """Compute field for given sources and observers.

    Parameters
    ----------
    sources : src_obj or list
        source object or 1D list of L sources/collections with similar
        pathlength M and/or 1.
    observers : sens_obj or list or pos_obs
        pos_obs or sensor object or 1D list of K sensors with similar pathlength M
        and/or 1 and sensor pixel of shape (N1,N2,...,3).
    sumup : bool, default=False
        returns [B1,B2,...] for every source, True returns sum(Bi) sfor all sources.
    squeeze : bool, default=True:
        If True output is squeezed (axes of length 1 are eliminated)
    pixel_agg : str
        A compatible numpy aggregator string (e.g. `'min', 'max', 'mean'`)
        which applies on pixel output values.
    field : {'B', 'H'}
        'B' computes B field, 'H' computes H-field
    output: str, default='ndarray'
        Output type, which must be one of `('ndarray', 'dataframe')`. By default a multi-
        dimensional array ('ndarray') is returned. If 'dataframe' is chosen, the function
        returns a 2D-table as a `pandas.DataFrame` object (the Pandas library must be
        installed).

    Returns
    -------
    field: ndarray, shape squeeze((L,M,K,N1,N2,...,3)), field of L sources, M path
    positions, K sensors and N1xN2x.. observer positions and 3 field components.

    Info:
    -----
    - generates a 1D list of sources (collections flattened) and a 1D list of sensors from input
    - tile all paths of static (path_length=1) objects
    - combine all sensor pixel positions for joint evaluation
    - group similar source types for joint evaluation
    - compute field and store in allocated array
    - rearrange the array in the shape squeeze((L, M, K, N1, N2, ...,3))
    """
    # pylint: disable=protected-access
    # pylint: disable=too-many-branches
    # pylint: disable=too-many-statements
    # pylint: disable=import-outside-toplevel

    from magpylib._src.obj_classes.class_Collection import Collection
    from magpylib._src.obj_classes.class_magnet_TriangularMesh import TriangularMesh

    # CHECK AND FORMAT INPUT ---------------------------------------------------
    if isinstance(sources, str):
        return getBH_dict_level2(
            source_type=sources,
            observers=observers,
            field=field,
            squeeze=squeeze,
            **kwargs,
        )

    # bad user inputs mixing getBH_dict kwargs with object oriented interface
    if kwargs:
        raise MagpylibBadUserInput(
            f"Keyword arguments {tuple(kwargs.keys())} are only allowed when the source "
            "is defined by a string (e.g. sources='Cylinder')"
        )

    # format sources input:
    #   input: allow only one bare src object or a 1D list/tuple of src and col
    #   out: sources = ordered list of sources
    #   out: src_list = ordered list of sources with flattened collections
    sources, src_list = format_src_inputs(sources)

    # test if all source dimensions and excitations are initialized
    check_dimensions(src_list)
    check_excitations(src_list, field)

    # make sure that TriangularMesh sources have a closed mesh when getB is called - warn if not
    if field == "B":
        for src in src_list:
            if isinstance(src, TriangularMesh):
<<<<<<< HEAD
                # distinguish between is_closed = NONE or FALSE once that part is done
                if src.status_open is None:
                    warnings.warn(
                        f"Unchecked mesh status of {src} detected. An open mesh may "
                        "result in bad B-field computation."
                    )
                elif src.status_open:
                    warnings.warn(
                        f"Open mesh of {src} detected. This may result in "
                        "bad B-field computation."
=======
                # unchecked mesh status - may be open
                if src.status_open is None:
                    warnings.warn(
                        f"Unchecked mesh status of {src} detected before B-field computation. "
                        "An open mesh may return bad results."
                    )
                elif src.status_open:  # mesh is open
                    warnings.warn(
                        f"Open mesh of {src} detected before B-field computation. "
                        "An open mesh may return bad results."
>>>>>>> db82c1c4
                    )

    # format observers input:
    #   allow only bare sensor, collection, pos_vec or list thereof
    #   transform input into an ordered list of sensors (pos_vec->pixel)
    #   check if all pixel shapes are similar - or else if pixel_agg is given
    pixel_agg_func = check_format_pixel_agg(pixel_agg)
    sensors, pix_shapes = check_format_input_observers(observers, pixel_agg)
    pix_nums = [
        int(np.prod(ps[:-1])) for ps in pix_shapes
    ]  # number of pixel for each sensor
    pix_inds = np.cumsum([0] + pix_nums)  # cummulative indices of pixel for each sensor
    pix_all_same = len(set(pix_shapes)) == 1

    # check which sensors have unit roation
    #   so that they dont have to be rotated back later (performance issue)
    #   this check is made now when sensor paths are not yet tiled.
    unitQ = np.array([0, 0, 0, 1.0])
    unrotated_sensors = [
        all(all(r == unitQ) for r in sens._orientation.as_quat()) for sens in sensors
    ]

    # check which sensors have a static orientation
    #   either static sensor or translation path
    #   later such sensors require less back-rotation effort (performance issue)
    static_sensor_rot = check_static_sensor_orient(sensors)

    # some important quantities -------------------------------------------------
    obj_list = set(src_list + sensors)  # unique obj entries only !!!
    num_of_sources = len(sources)
    num_of_src_list = len(src_list)
    num_of_sensors = len(sensors)

    # tile up paths -------------------------------------------------------------
    #   all obj paths that are shorter than max-length are filled up with the last
    #   postion/orientation of the object (static paths)
    path_lengths = [len(obj._position) for obj in obj_list]
    max_path_len = max(path_lengths)

    # objects to tile up and reset below
    mask_reset = [max_path_len != pl for pl in path_lengths]
    reset_obj = [obj for obj, mask in zip(obj_list, mask_reset) if mask]
    reset_obj_m0 = [pl for pl, mask in zip(path_lengths, mask_reset) if mask]

    if max_path_len > 1:
        for obj, m0 in zip(reset_obj, reset_obj_m0):
            # length to be tiled
            m_tile = max_path_len - m0
            # tile up position
            tile_pos = np.tile(obj._position[-1], (m_tile, 1))
            obj._position = np.concatenate((obj._position, tile_pos))
            # tile up orientation
            tile_orient = np.tile(obj._orientation.as_quat()[-1], (m_tile, 1))
            # FUTURE use Rotation.concatenate() requires scipy>=1.8 and python 3.8
            tile_orient = np.concatenate((obj._orientation.as_quat(), tile_orient))
            obj._orientation = R.from_quat(tile_orient)

    # combine information form all sensors to generate pos_obs with-------------
    #   shape (m * concat all sens flat pixel, 3)
    #   allows sensors with different pixel shapes <- relevant?
    poso = [
        [
            r.apply(sens.pixel.reshape(-1, 3)) + p
            for r, p in zip(sens._orientation, sens._position)
        ]
        for sens in sensors
    ]
    poso = np.concatenate(poso, axis=1).reshape(-1, 3)
    n_pp = len(poso)
    n_pix = int(n_pp / max_path_len)

    # group similar source types----------------------------------------------
    field_func_groups = {}
    for ind, src in enumerate(src_list):
        group_key = src.field_func
        if group_key not in field_func_groups:
            field_func_groups[group_key] = {
                "sources": [],
                "order": [],
            }
        field_func_groups[group_key]["sources"].append(src)
        field_func_groups[group_key]["order"].append(ind)

    # evaluate each group in one vectorized step -------------------------------
    B = np.empty((num_of_src_list, max_path_len, n_pix, 3))  # allocate B
    for field_func, group in field_func_groups.items():
        lg = len(group["sources"])
        gr = group["sources"]
        src_dict = get_src_dict(gr, n_pix, n_pp, poso)  # compute array dict for level1
        B_group = getBH_level1(
            field_func=field_func, field=field, **src_dict
        )  # compute field
        B_group = B_group.reshape(
            (lg, max_path_len, n_pix, 3)
        )  # reshape (2% slower for large arrays)
        for gr_ind in range(lg):  # put into dedicated positions in B
            B[group["order"][gr_ind]] = B_group[gr_ind]

    # reshape output ----------------------------------------------------------------
    # rearrange B when there is at least one Collection with more than one source
    if num_of_src_list > num_of_sources:
        for src_ind, src in enumerate(sources):
            if isinstance(src, Collection):
                col_len = len(format_obj_input(src, allow="sources"))
                # set B[i] to sum of slice
                B[src_ind] = np.sum(B[src_ind : src_ind + col_len], axis=0)
                B = np.delete(
                    B, np.s_[src_ind + 1 : src_ind + col_len], 0
                )  # delete remaining part of slice

    # apply sensor rotations (after summation over collections to reduce rot.apply operations)
    for sens_ind, sens in enumerate(sensors):  # cycle through all sensors
        if not unrotated_sensors[sens_ind]:  # apply operations only to rotated sensors
            # select part where rot is applied
            Bpart = B[:, :, pix_inds[sens_ind] : pix_inds[sens_ind + 1]]
            # change shape to (P,3) for rot package
            Bpart_orig_shape = Bpart.shape
            Bpart_flat = np.reshape(Bpart, (-1, 3))
            # apply sensor rotation
            if static_sensor_rot[sens_ind]:  # special case: same rotation along path
                sens_orient = sens._orientation[0]
            else:
                sens_orient = R.from_quat(
                    np.tile(  # tile for each source from list
                        np.repeat(  # same orientation path index for all indices
                            sens._orientation.as_quat(), pix_nums[sens_ind], axis=0
                        ),
                        (num_of_sources, 1),
                    )
                )
            Bpart_flat_rot = sens_orient.inv().apply(Bpart_flat)
            # overwrite Bpart in B
            B[:, :, pix_inds[sens_ind] : pix_inds[sens_ind + 1]] = np.reshape(
                Bpart_flat_rot, Bpart_orig_shape
            )

    # rearrange sensor-pixel shape
    if pix_all_same:
        B = B.reshape((num_of_sources, max_path_len, num_of_sensors, *pix_shapes[0]))
        # aggregate pixel values
        if pixel_agg is not None:
            B = pixel_agg_func(B, axis=tuple(range(3 - B.ndim, -1)))
    else:  # pixel_agg is not None when pix_all_same, checked with
        Bsplit = np.split(B, pix_inds[1:-1], axis=2)
        Bagg = [np.expand_dims(pixel_agg_func(b, axis=2), axis=2) for b in Bsplit]
        B = np.concatenate(Bagg, axis=2)

    # reset tiled objects
    for obj, m0 in zip(reset_obj, reset_obj_m0):
        obj._position = obj._position[:m0]
        obj._orientation = obj._orientation[:m0]

    # sumup over sources
    if sumup:
        B = np.sum(B, axis=0, keepdims=True)

    output = check_getBH_output_type(output)

    if output == "dataframe":
        # pylint: disable=import-outside-toplevel
        import pandas as pd

        if sumup and len(sources) > 1:
            src_ids = [f"sumup ({len(sources)})"]
        else:
            src_ids = [s.style.label if s.style.label else f"{s}" for s in sources]
        sens_ids = [s.style.label if s.style.label else f"{s}" for s in sensors]
        num_of_pixels = np.prod(pix_shapes[0][:-1]) if pixel_agg is None else 1
        df = pd.DataFrame(
            data=product(src_ids, range(max_path_len), sens_ids, range(num_of_pixels)),
            columns=["source", "path", "sensor", "pixel"],
        )
        df[[field + k for k in "xyz"]] = B.reshape(-1, 3)
        return df

    # reduce all size-1 levels
    if squeeze:
        B = np.squeeze(B)
    elif pixel_agg is not None:
        # add missing dimension since `pixel_agg` reduces pixel
        # dimensions to zero. Only needed if `squeeze is False``
        B = np.expand_dims(B, axis=-2)

    return B


def getBH_dict_level2(
    source_type,
    observers,
    *,
    field: str,
    position=(0, 0, 0),
    orientation=R.identity(),
    squeeze=True,
    **kwargs: dict,
) -> np.ndarray:
    """Direct interface access to vectorized computation

    Parameters
    ----------
    kwargs: dict that describes the computation.

    Returns
    -------
    field: ndarray, shape (N,3), field at obs_pos in [mT] or [kA/m]

    Info
    ----
    - check inputs

    - secures input types (list/tuple -> ndarray)
    - test if mandatory inputs are there
    - sets default input variables (e.g. pos, rot) if missing
    - tiles 1D inputs vectors to correct dimension
    """
    # pylint: disable=protected-access
    # pylint: disable=too-many-branches

    # generate dict of secured inputs for auto-tiling ---------------
    #  entries in this dict will be tested for input length, and then
    #  be automatically tiled up and stored back into kwargs for calling
    #  getBH_level1().
    #  To allow different input dimensions, the tdim argument is also given
    #  which tells the program which dimension it should tile up.

    # pylint: disable=import-outside-toplevel

    try:
        source_classes = get_registered_sources()
        field_func = source_classes[source_type]._field_func
        field_func_kwargs_ndim = {"position": 2, "orientation": 2, "observers": 2}
        field_func_kwargs_ndim.update(
            source_classes[source_type]._field_func_kwargs_ndim
        )
    except KeyError as err:
        raise MagpylibBadUserInput(
            f"Input parameter `sources` must be one of {list(source_classes)}"
            " when using the direct interface."
        ) from err

    kwargs["observers"] = observers
    kwargs["position"] = position

    # change orientation to Rotation numpy array for tiling
    kwargs["orientation"] = orientation.as_quat()

    # evaluation vector lengths
    vec_lengths = {}
    ragged_seq = {}
    for key, val in kwargs.items():
        try:
            if (
                not isinstance(val, numbers.Number)
                and not isinstance(val[0], numbers.Number)
                and any(len(o) != len(val[0]) for o in val)
            ):
                ragged_seq[key] = True
                val = np.array([np.array(v, dtype=float) for v in val], dtype="object")
            else:
                ragged_seq[key] = False
                val = np.array(val, dtype=float)
        except TypeError as err:
            raise MagpylibBadUserInput(
                f"{key} input must be array-like.\n" f"Instead received {val}"
            ) from err
        expected_dim = field_func_kwargs_ndim.get(key, 1)
        if val.ndim == expected_dim or ragged_seq[key]:
            if len(val) == 1:
                val = np.squeeze(val)
            else:
                vec_lengths[key] = len(val)

        kwargs[key] = val

    if len(set(vec_lengths.values())) > 1:
        raise MagpylibBadUserInput(
            "Input array lengths must be 1 or of a similar length.\n"
            f"Instead received lengths {vec_lengths}"
        )
    vec_len = max(vec_lengths.values(), default=1)
    # tile 1D inputs and replace original values in kwargs
    for key, val in kwargs.items():
        expected_dim = field_func_kwargs_ndim.get(key, 1)
        if val.ndim < expected_dim and not ragged_seq[key]:
            kwargs[key] = np.tile(val, (vec_len, *[1] * (expected_dim - 1)))

    # change orientation back to Rotation object
    kwargs["orientation"] = R.from_quat(kwargs["orientation"])

    # compute and return B
    B = getBH_level1(field=field, field_func=field_func, **kwargs)

    if squeeze:
        return np.squeeze(B)
    return B


def getB(
    sources=None,
    observers=None,
    sumup=False,
    squeeze=True,
    pixel_agg=None,
    output="ndarray",
    **kwargs,
):
    """Compute B-field in [mT] for given sources and observers.

    Field implementations can be directly accessed (avoiding the object oriented
    Magpylib interface) by providing a string input `sources=source_type`, array_like
    positions as `observers` input, and all other necessary input parameters (see below)
    as kwargs.

    Parameters
    ----------
    sources: source and collection objects or 1D list thereof
        Sources that generate the magnetic field. Can be a single source (or collection)
        or a 1D list of l source and/or collection objects.

        Direct interface: input must be one of (`'Cuboid'`, `'Cylinder'`, `'CylinderSegment'`,
        `'Sphere'`, `'Dipole'`, `'Loop'` or `'Line'`).

    observers: array_like or (list of) `Sensor` objects
        Can be array_like positions of shape (n1, n2, ..., 3) where the field
        should be evaluated, a `Sensor` object with pixel shape (n1, n2, ..., 3) or a list
        of such sensor objects (must all have similar pixel shapes). All positions
        are given in units of [mm].

        Direct interface: Input must be array_like with shape (3,) or (n,3) corresponding
        positions to observer positions in units of [mm].

    sumup: bool, default=`False`
        If `True`, the fields of all sources are summed up.

    squeeze: bool, default=`True`
        If `True`, the output is squeezed, i.e. all axes of length 1 in the output (e.g. only
        a single sensor or only a single source) are eliminated.

    pixel_agg: str, default=`None`
        Reference to a compatible numpy aggregator function like `'min'` or `'mean'`,
        which is applied to observer output values, e.g. mean of all sensor pixel outputs.
        With this option, observers input with different (pixel) shapes is allowed.

    output: str, default='ndarray'
        Output type, which must be one of `('ndarray', 'dataframe')`. By default a
        `numpy.ndarray` object is returned. If 'dataframe' is chosen, a `pandas.DataFrame`
        object is returned (the Pandas library must be installed).

    Other Parameters (Direct interface)
    -----------------------------------
    position: array_like, shape (3,) or (n,3), default=`(0,0,0)`
        Source position(s) in the global coordinates in units of [mm].

    orientation: scipy `Rotation` object with length 1 or n, default=`None`
        Object orientation(s) in the global coordinates. `None` corresponds to
        a unit-rotation.

    magnetization: array_like, shape (3,) or (n,3)
        Only source_type in (`'Cuboid'`, `'Cylinder'`, `'CylinderSegment'`, `'Sphere'`)!
        Magnetization vector(s) (mu0*M, remanence field) in units of [kA/m] given in
        the local object coordinates (rotates with object).

    moment: array_like, shape (3) or (n,3), unit [mT*mm^3]
        Only source_type == `'Dipole'`!
        Magnetic dipole moment(s) in units of [mT*mm^3] given in the local object coordinates
        (rotates with object). For homogeneous magnets the relation moment=magnetization*volume
        holds.

    current: array_like, shape (n,)
        Only source_type == `'Loop'` or `'Line'`!
        Electrical current in units of [A].

    dimension: array_like, shape (x,) or (n,x)
        Only source_type in (`'Cuboid'`, `'Cylinder'`, `'CylinderSegment'`)!
        Magnet dimension input in units of [mm] and [deg]. Dimension format x of sources is similar
        as in object oriented interface.

    diameter: array_like, shape (n,)
        Only source_type == `'Sphere'` or `'Loop'`!
        Diameter of source in units of [mm].

    segment_start: array_like, shape (n,3)
        Only source_type == `'Line'`!
        Start positions of line current segments in units of [mm].

    segment_end: array_like, shape (n,3)
        Only source_type == `'Line'`!
        End positions of line current segments in units of [mm].

    Returns
    -------
    B-field: ndarray, shape squeeze(m, k, n1, n2, ..., 3) or DataFrame
        B-field at each path position (m) for each sensor (k) and each sensor pixel
        position (n1, n2, ...) in units of [mT]. Sensor pixel positions are equivalent
        to simple observer positions. Paths of objects that are shorter than m will be
        considered as static beyond their end.

    Direct interface: ndarray, shape (n,3)
        B-field for every parameter set in units of [mT].

    Notes
    -----
    This function automatically joins all sensor and position inputs together and groups
    similar sources for optimal vectorization of the computation. For maximal performance
    call this function as little as possible and avoid using it in loops.

    Examples
    --------
    In this example we compute the B-field [mT] of a spherical magnet and a current loop
    at the observer position (1,1,1) given in units of [mm]:

    >>> import magpylib as magpy
    >>> src1 = magpy.current.Loop(current=100, diameter=2)
    >>> src2 = magpy.magnet.Sphere(magnetization=(0,0,100), diameter=1)
    >>> B = magpy.getB([src1, src2], (1,1,1))
    >>> print(B)
    [[6.23597388e+00 6.23597388e+00 2.66977810e+00]
     [8.01875374e-01 8.01875374e-01 1.48029737e-16]]

    We can also use sensor objects as observers input:

    >>> sens1 = magpy.Sensor(position=(1,1,1))
    >>> sens2 = sens1.copy(position=(1,1,-1))
    >>> B = magpy.getB([src1, src2], [sens1, sens2])
    >>> print(B)
    [[[ 6.23597388e+00  6.23597388e+00  2.66977810e+00]
      [-6.23597388e+00 -6.23597388e+00  2.66977810e+00]]
    <BLANKLINE>
     [[ 8.01875374e-01  8.01875374e-01  1.48029737e-16]
      [-8.01875374e-01 -8.01875374e-01  1.48029737e-16]]]

    Through the direct interface we can compute the same fields for the loop as:

    >>> obs = [(1,1,1), (1,1,-1)]
    >>> B = magpy.getB('Loop', obs, current=100, diameter=2)
    >>> print(B)
    [[ 6.23597388  6.23597388  2.6697781 ]
     [-6.23597388 -6.23597388  2.6697781 ]]

    But also for a set of four completely different instances:

    >>> B = magpy.getB(
    ...     'Loop',
    ...     observers=((1,1,1), (1,1,-1), (1,2,3), (2,2,2)),
    ...     current=(11, 22, 33, 44),
    ...     diameter=(1, 2, 3, 4),
    ...     position=((0,0,0), (0,0,1), (0,0,2), (0,0,3)),
    ... )
    >>> print(B)
    [[ 0.17111325  0.17111325  0.01705189]
     [-0.38852048 -0.38852048  0.49400758]
     [ 1.14713551  2.29427102 -0.22065346]
     [-2.48213467 -2.48213467 -0.79683487]]
    """
    return getBH_level2(
        sources,
        observers,
        sumup=sumup,
        squeeze=squeeze,
        pixel_agg=pixel_agg,
        output=output,
        field="B",
        **kwargs,
    )


def getH(
    sources=None,
    observers=None,
    sumup=False,
    squeeze=True,
    pixel_agg=None,
    output="ndarray",
    **kwargs,
):
    """Compute H-field in [kA/m] for given sources and observers.

    Field implementations can be directly accessed (avoiding the object oriented
    Magpylib interface) by providing a string input `sources=source_type`, array_like
    positions as `observers` input, and all other necessary input parameters (see below)
    as kwargs.

    Parameters
    ----------
    sources: source and collection objects or 1D list thereof
        Sources that generate the magnetic field. Can be a single source (or collection)
        or a 1D list of l source and/or collection objects.

        Direct interface: input must be one of (`'Cuboid'`, `'Cylinder'`, `'CylinderSegment'`,
        `'Sphere'`, `'Dipole'`, `'Loop'` or `'Line'`).

    observers: array_like or (list of) `Sensor` objects
        Can be array_like positions of shape (n1, n2, ..., 3) where the field
        should be evaluated, a `Sensor` object with pixel shape (n1, n2, ..., 3) or a list
        of such sensor objects (must all have similar pixel shapes). All positions
        are given in units of [mm].

        Direct interface: Input must be array_like with shape (3,) or (n,3) corresponding
        positions to observer positions in units of [mm].

    sumup: bool, default=`False`
        If `True`, the fields of all sources are summed up.

    squeeze: bool, default=`True`
        If `True`, the output is squeezed, i.e. all axes of length 1 in the output (e.g. only
        a single sensor or only a single source) are eliminated.

    pixel_agg: str, default=`None`
        Reference to a compatible numpy aggregator function like `'min'` or `'mean'`,
        which is applied to observer output values, e.g. mean of all sensor pixel outputs.
        With this option, observer inputs with different (pixel) shapes are allowed.

    output: str, default='ndarray'
        Output type, which must be one of `('ndarray', 'dataframe')`. By default a
        `numpy.ndarray` object is returned. If 'dataframe' is chosen, a `pandas.DataFrame`
        object is returned (the Pandas library must be installed).

    Other Parameters (Direct interface)
    -----------------------------------
    position: array_like, shape (3,) or (n,3), default=`(0,0,0)`
        Source position(s) in the global coordinates in units of [mm].

    orientation: scipy `Rotation` object with length 1 or n, default=`None`
        Object orientation(s) in the global coordinates. `None` corresponds to
        a unit-rotation.

    magnetization: array_like, shape (3,) or (n,3)
        Only source_type in (`'Cuboid'`, `'Cylinder'`, `'CylinderSegment'`, `'Sphere'`)!
        Magnetization vector(s) (mu0*M, remanence field) in units of [kA/m] given in
        the local object coordinates (rotates with object).

    moment: array_like, shape (3) or (n,3), unit [mT*mm^3]
        Only source_type == `'Dipole'`!
        Magnetic dipole moment(s) in units of [mT*mm^3] given in the local object coordinates
        (rotates with object). For homogeneous magnets the relation moment=magnetization*volume
        holds.

    current: array_like, shape (n,)
        Only source_type == `'Loop'` or `'Line'`!
        Electrical current in units of [A].

    dimension: array_like, shape (x,) or (n,x)
        Only source_type in (`'Cuboid'`, `'Cylinder'`, `'CylinderSegment'`)!
        Magnet dimension input in units of [mm] and [deg]. Dimension format x of sources is similar
        as in object oriented interface.

    diameter: array_like, shape (n,)
        Only source_type == `'Sphere'` or `'Loop'`!
        Diameter of source in units of [mm].

    segment_start: array_like, shape (n,3)
        Only source_type == `'Line'`!
        Start positions of line current segments in units of [mm].

    segment_end: array_like, shape (n,3)
        Only source_type == `'Line'`!
        End positions of line current segments in units of [mm].

    Returns
    -------
    H-field: ndarray, shape squeeze(m, k, n1, n2, ..., 3) or DataFrame
        H-field at each path position (m) for each sensor (k) and each sensor pixel
        position (n1, n2, ...) in units of [kA/m]. Sensor pixel positions are equivalent
        to simple observer positions. Paths of objects that are shorter than m will be
        considered as static beyond their end.

    Direct interface: ndarray, shape (n,3)
        H-field for every parameter set in units of [kA/m].

    Notes
    -----
    This function automatically joins all sensor and position inputs together and groups
    similar sources for optimal vectorization of the computation. For maximal performance
    call this function as little as possible and avoid using it in loops.

    Examples
    --------
    In this example we compute the H-field [kA/m] of a spherical magnet and a current loop
    at the observer position (1,1,1) given in units of [mm]:

    >>> import magpylib as magpy
    >>> src1 = magpy.current.Loop(current=100, diameter=2)
    >>> src2 = magpy.magnet.Sphere(magnetization=(0,0,100), diameter=1)
    >>> H = magpy.getH([src1, src2], (1,1,1))
    >>> print(H)
    [[4.96243034e+00 4.96243034e+00 2.12454191e+00]
     [6.38112147e-01 6.38112147e-01 1.17798322e-16]]

    We can also use sensor objects as observers input:

    >>> sens1 = magpy.Sensor(position=(1,1,1))
    >>> sens2 = sens1.copy(position=(1,1,-1))
    >>> H = magpy.getH([src1, src2], [sens1, sens2])
    >>> print(H)
    [[[ 4.96243034e+00  4.96243034e+00  2.12454191e+00]
      [-4.96243034e+00 -4.96243034e+00  2.12454191e+00]]
    <BLANKLINE>
     [[ 6.38112147e-01  6.38112147e-01  1.17798322e-16]
      [-6.38112147e-01 -6.38112147e-01  1.17798322e-16]]]

    Through the direct interface we can compute the same fields for the loop as:

    >>> obs = [(1,1,1), (1,1,-1)]
    >>> H = magpy.getH('Loop', obs, current=100, diameter=2)
    >>> print(H)
    [[ 4.96243034  4.96243034  2.12454191]
     [-4.96243034 -4.96243034  2.12454191]]

    But also for a set of four completely different instances:

    >>> H = magpy.getH(
    ...     'Loop',
    ...     observers=((1,1,1), (1,1,-1), (1,2,3), (2,2,2)),
    ...     current=(11, 22, 33, 44),
    ...     diameter=(1, 2, 3, 4),
    ...     position=((0,0,0), (0,0,1), (0,0,2), (0,0,3)),
    ... )
    >>> print(H)
    [[ 0.1361676   0.1361676   0.01356947]
     [-0.30917477 -0.30917477  0.39311875]
     [ 0.91286143  1.82572286 -0.17559045]
     [-1.97522001 -1.97522001 -0.63410104]]
    """
    return getBH_level2(
        sources,
        observers,
        sumup=sumup,
        squeeze=squeeze,
        pixel_agg=pixel_agg,
        output=output,
        field="H",
        **kwargs,
    )<|MERGE_RESOLUTION|>--- conflicted
+++ resolved
@@ -227,18 +227,6 @@
     if field == "B":
         for src in src_list:
             if isinstance(src, TriangularMesh):
-<<<<<<< HEAD
-                # distinguish between is_closed = NONE or FALSE once that part is done
-                if src.status_open is None:
-                    warnings.warn(
-                        f"Unchecked mesh status of {src} detected. An open mesh may "
-                        "result in bad B-field computation."
-                    )
-                elif src.status_open:
-                    warnings.warn(
-                        f"Open mesh of {src} detected. This may result in "
-                        "bad B-field computation."
-=======
                 # unchecked mesh status - may be open
                 if src.status_open is None:
                     warnings.warn(
@@ -249,7 +237,6 @@
                     warnings.warn(
                         f"Open mesh of {src} detected before B-field computation. "
                         "An open mesh may return bad results."
->>>>>>> db82c1c4
                     )
 
     # format observers input:
