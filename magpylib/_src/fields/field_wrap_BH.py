# pylint: disable=cyclic-import
# pylint: disable=too-many-lines
"""Field computation structure:

level_core:(field_BH_XXX.py files)
    - pure vectorized field computations from literature
    - all computations in source CS

level0a:(BHJM_XX)
    - distinguish between B, H, J and M

level0b:(BHJM_internal_XX)
    - connect BHJM-level to level1

level1(getBH_level1):
    - apply transformation to global CS
    - select correct level0 src_type computation
    - input dict, no input checks !

level2(getBHv_level2):  <--- DIRECT ACCESS TO FIELD COMPUTATION FORMULAS, INPUT = DICT OF ARRAYS
    - input dict checks (unknowns)
    - secure user inputs
    - check input for mandatory information
    - set missing input variables to default values
    - tile 1D inputs

level2(getBH_level2):   <--- COMPUTE FIELDS FROM SOURCES
    - input dict checks (unknowns)
    - secure user inputs
    - group similar sources for combined computation
    - generate vector input format for getBH_level1
    - adjust Bfield output format to (pos_obs, path, sources) input format

level3(getB, getH, getB_dict, getH_dict): <--- USER INTERFACE
    - docstrings
    - separated B and H
    - transform input into dict for level2

level4(src.getB, src.getH):       <--- USER INTERFACE
    - docstrings
    - calling level3 getB, getH directly from sources

level3(getBH_from_sensor):
    - adjust output format to (senors, path, sources) input format

level4(getB_from_sensor, getH_from_sensor): <--- USER INTERFACE

level5(sens.getB, sens.getH): <--- USER INTERFACE
"""
<<<<<<< HEAD

# pylint: disable=cyclic-import
=======
>>>>>>> aefa19aa
import numbers
import warnings
from itertools import product
from typing import Callable

import numpy as np
from scipy.spatial.transform import Rotation as R

from magpylib._src.exceptions import MagpylibBadUserInput
from magpylib._src.exceptions import MagpylibMissingInput
from magpylib._src.input_checks import check_dimensions
from magpylib._src.input_checks import check_excitations
from magpylib._src.input_checks import check_format_input_observers
from magpylib._src.input_checks import check_format_pixel_agg
from magpylib._src.input_checks import check_getBH_output_type
from magpylib._src.utility import check_static_sensor_orient
from magpylib._src.utility import format_obj_input
from magpylib._src.utility import format_src_inputs
from magpylib._src.utility import get_registered_sources
from magpylib._src.utility import has_parameter


def tile_group_property(group: list, n_pp: int, prop_name: str):
    """tile up group property"""
    out = [getattr(src, prop_name) for src in group]
    if not np.isscalar(out[0]) and any(o.shape != out[0].shape for o in out):
        out = np.asarray(out, dtype="object")
    else:
        out = np.array(out)
    return np.repeat(out, n_pp, axis=0)


def get_src_dict(group: list, n_pix: int, n_pp: int, poso: np.ndarray) -> dict:
    """create dictionaries for level1 input"""
    # pylint: disable=protected-access
    # pylint: disable=too-many-return-statements

    # tile up basic attributes that all sources have
    # position
    poss = np.array([src._position for src in group])
    posv = np.tile(poss, n_pix).reshape((-1, 3))

    # orientation
    rots = np.array([src._orientation.as_quat() for src in group])
    rotv = np.tile(rots, n_pix).reshape((-1, 4))
    rotobj = R.from_quat(rotv)

    # pos_obs
    posov = np.tile(poso, (len(group), 1))

    # determine which group we are dealing with and tile up properties

    kwargs = {
        "position": posv,
        "observers": posov,
        "orientation": rotobj,
    }

    src_props = group[0]._field_func_kwargs_ndim

    for prop in src_props:
        if hasattr(group[0], prop) and prop not in (
            "position",
            "orientation",
            "observers",
        ):
            kwargs[prop] = tile_group_property(group, n_pp, prop)

    return kwargs


def getBH_level1(
    *,
    field_func: Callable,
    field: str,
    position: np.ndarray,
    orientation: np.ndarray,
    observers: np.ndarray,
    **kwargs: dict,
) -> np.ndarray:
    """Vectorized field computation

    - applies spatial transformations global CS <-> source CS
    - selects the correct Bfield_XXX function from input

    Args
    ----
    kwargs: dict of shape (N,x) input vectors that describes the computation.

    Returns
    -------
    field: ndarray, shape (N,3)

    """

    # transform obs_pos into source CS
    pos_rel_rot = orientation.apply(observers - position, inverse=True)

    # filter arguments
    if not has_parameter(field_func, "in_out"):  # in_out passed only to magnets
        kwargs.pop("in_out", None)

    # compute field
    BH = field_func(field=field, observers=pos_rel_rot, **kwargs)

    # transform field back into global CS
    if BH is not None:  # catch non-implemented field_func a level above
        BH = orientation.apply(BH)

    return BH


def getBH_level2(
    sources, observers, *, field, sumup, squeeze, pixel_agg, output, in_out, **kwargs
) -> np.ndarray:
    """Compute field for given sources and observers.
    Info:
    -----
    - generates a 1D list of sources (collections flattened) and a 1D list of sensors from input
    - tile all paths of static (path_length=1) objects
    - combine all sensor pixel positions for joint evaluation
    - group similar source types for joint evaluation
    - compute field and store in allocated array
    - rearrange the array in the shape squeeze((L, M, K, N1, N2, ...,3))
    """
    # pylint: disable=protected-access
    # pylint: disable=too-many-branches
    # pylint: disable=too-many-statements
    # pylint: disable=import-outside-toplevel

    from magpylib._src.obj_classes.class_Collection import Collection
    from magpylib._src.obj_classes.class_magnet_TriangularMesh import TriangularMesh

    # CHECK AND FORMAT INPUT ---------------------------------------------------
    if isinstance(sources, str):
        return getBH_dict_level2(
            source_type=sources,
            observers=observers,
            field=field,
            squeeze=squeeze,
            in_out=in_out,
            **kwargs,
        )

    # bad user inputs mixing getBH_dict kwargs with object oriented interface
    if kwargs:
        raise MagpylibBadUserInput(
            f"Keyword arguments {tuple(kwargs.keys())} are only allowed when the source "
            "is defined by a string (e.g. sources='Cylinder')"
        )

    # format sources input:
    #   input: allow only one bare src object or a 1D list/tuple of src and col
    #   out: sources = ordered list of sources
    #   out: src_list = ordered list of sources with flattened collections
    sources, src_list = format_src_inputs(sources)

    # test if all source dimensions and excitations are initialized
    check_dimensions(src_list)
    check_excitations(src_list)

    # make sure that given in_out there is a Tetrahedron class or a TriangularMesh
    #   class in sources. Else throw a warning
    if in_out != "auto":
        from magpylib._src.obj_classes.class_magnet_Tetrahedron import Tetrahedron

        if not any(isinstance(src, (Tetrahedron, TriangularMesh)) for src in src_list):
            warnings.warn(
                "Argument `in_out` for field computation was set, but is ignored"
                " in the computation. `in_out` has an effect only for magnet classes"
                " Tetrahedron and TriangularMesh.",
                UserWarning,
            )

    # make sure that TriangularMesh sources have a closed mesh when getB is called - warn if not
    if field == "B":
        for src in src_list:
            if isinstance(src, TriangularMesh):
                # unchecked mesh status - may be open
                if src.status_open is None:
                    warnings.warn(
                        f"Unchecked mesh status of {src} detected before B-field computation. "
                        "An open mesh may return bad results."
                    )
                elif src.status_open:  # mesh is open
                    warnings.warn(
                        f"Open mesh of {src} detected before B-field computation. "
                        "An open mesh may return bad results."
                    )

    # format observers input:
    #   allow only bare sensor, collection, pos_vec or list thereof
    #   transform input into an ordered list of sensors (pos_vec->pixel)
    #   check if all pixel shapes are similar - or else if pixel_agg is given
    pixel_agg_func = check_format_pixel_agg(pixel_agg)
    sensors, pix_shapes = check_format_input_observers(observers, pixel_agg)
    pix_nums = [
        int(np.prod(ps[:-1])) for ps in pix_shapes
    ]  # number of pixel for each sensor
    pix_inds = np.cumsum([0] + pix_nums)  # cumulative indices of pixel for each sensor
    pix_all_same = len(set(pix_shapes)) == 1

    # check which sensors have unit rotation
    #   so that they dont have to be rotated back later (performance issue)
    #   this check is made now when sensor paths are not yet tiled.
    unitQ = np.array([0, 0, 0, 1.0])
    unrotated_sensors = [
        all(all(r == unitQ) for r in sens._orientation.as_quat()) for sens in sensors
    ]

    # check which sensors have a static orientation
    #   either static sensor or translation path
    #   later such sensors require less back-rotation effort (performance issue)
    static_sensor_rot = check_static_sensor_orient(sensors)

    # some important quantities -------------------------------------------------
    obj_list = set(src_list + sensors)  # unique obj entries only !!!
    num_of_sources = len(sources)
    num_of_src_list = len(src_list)
    num_of_sensors = len(sensors)

    # tile up paths -------------------------------------------------------------
    #   all obj paths that are shorter than max-length are filled up with the last
    #   position/orientation of the object (static paths)
    path_lengths = [len(obj._position) for obj in obj_list]
    max_path_len = max(path_lengths)

    # objects to tile up and reset below
    mask_reset = [max_path_len != pl for pl in path_lengths]
    reset_obj = [obj for obj, mask in zip(obj_list, mask_reset) if mask]
    reset_obj_m0 = [pl for pl, mask in zip(path_lengths, mask_reset) if mask]

    if max_path_len > 1:
        for obj, m0 in zip(reset_obj, reset_obj_m0):
            # length to be tiled
            m_tile = max_path_len - m0
            # tile up position
            tile_pos = np.tile(obj._position[-1], (m_tile, 1))
            obj._position = np.concatenate((obj._position, tile_pos))
            # tile up orientation
            tile_orient = np.tile(obj._orientation.as_quat()[-1], (m_tile, 1))
            # FUTURE use Rotation.concatenate() requires scipy>=1.8 and python 3.8
            tile_orient = np.concatenate((obj._orientation.as_quat(), tile_orient))
            obj._orientation = R.from_quat(tile_orient)

    # combine information form all sensors to generate pos_obs with-------------
    #   shape (m * concat all sens flat pixel, 3)
    #   allows sensors with different pixel shapes <- relevant?
    poso = [
        [
            (
                np.array([[0, 0, 0]])
                if sens.pixel is None
                else r.apply(sens.pixel.reshape(-1, 3))
            )
            + p
            for r, p in zip(sens._orientation, sens._position)
        ]
        for sens in sensors
    ]
    poso = np.concatenate(poso, axis=1).reshape(-1, 3)
    n_pp = len(poso)
    n_pix = int(n_pp / max_path_len)

    # group similar source types----------------------------------------------
    field_func_groups = {}
    for ind, src in enumerate(src_list):
        group_key = src.field_func
        if group_key is None:
            raise MagpylibMissingInput(
                f"Cannot compute {field}-field because "
                f"`field_func` of {src} has undefined {field}-field computation."
            )
        if group_key not in field_func_groups:
            field_func_groups[group_key] = {
                "sources": [],
                "order": [],
            }
        field_func_groups[group_key]["sources"].append(src)
        field_func_groups[group_key]["order"].append(ind)

    # evaluate each group in one vectorized step -------------------------------
    B = np.empty((num_of_src_list, max_path_len, n_pix, 3))  # allocate B
    for field_func, group in field_func_groups.items():
        lg = len(group["sources"])
        gr = group["sources"]
        src_dict = get_src_dict(gr, n_pix, n_pp, poso)  # compute array dict for level1
        # compute field
        B_group = getBH_level1(
            field_func=field_func, field=field, in_out=in_out, **src_dict
        )
        if B_group is None:
            raise MagpylibMissingInput(
                f"Cannot compute {field}-field because "
                f"`field_func` {field_func} has undefined {field}-field computation."
            )
        B_group = B_group.reshape(
            (lg, max_path_len, n_pix, 3)
        )  # reshape (2% slower for large arrays)
        for gr_ind in range(lg):  # put into dedicated positions in B
            B[group["order"][gr_ind]] = B_group[gr_ind]

    # reshape output ----------------------------------------------------------------
    # rearrange B when there is at least one Collection with more than one source
    if num_of_src_list > num_of_sources:
        for src_ind, src in enumerate(sources):
            if isinstance(src, Collection):
                col_len = len(format_obj_input(src, allow="sources"))
                # set B[i] to sum of slice
                B[src_ind] = np.sum(B[src_ind : src_ind + col_len], axis=0)
                B = np.delete(
                    B, np.s_[src_ind + 1 : src_ind + col_len], 0
                )  # delete remaining part of slice

    # apply sensor rotations (after summation over collections to reduce rot.apply operations)
    for sens_ind, sens in enumerate(sensors):  # cycle through all sensors
        pix_slice = slice(pix_inds[sens_ind], pix_inds[sens_ind + 1])
        if not unrotated_sensors[sens_ind]:  # apply operations only to rotated sensors
            # select part where rot is applied
            Bpart = B[:, :, pix_slice]
            # change shape to (P,3) for rot package
            Bpart_orig_shape = Bpart.shape
            Bpart_flat = np.reshape(Bpart, (-1, 3))
            # apply sensor rotation
            if static_sensor_rot[sens_ind]:  # special case: same rotation along path
                sens_orient = sens._orientation[0]
            else:
                sens_orient = R.from_quat(
                    np.tile(  # tile for each source from list
                        np.repeat(  # same orientation path index for all indices
                            sens._orientation.as_quat(), pix_nums[sens_ind], axis=0
                        ),
                        (num_of_sources, 1),
                    )
                )
            Bpart_flat_rot = sens_orient.inv().apply(Bpart_flat)
            # overwrite Bpart in B
            B[:, :, pix_slice] = np.reshape(Bpart_flat_rot, Bpart_orig_shape)
        if sens.handedness == "left":
            B[..., pix_slice, 0] *= -1

    # rearrange sensor-pixel shape
    if pix_all_same:
        B = B.reshape((num_of_sources, max_path_len, num_of_sensors, *pix_shapes[0]))
        # aggregate pixel values
        if pixel_agg is not None:
            B = pixel_agg_func(B, axis=tuple(range(3 - B.ndim, -1)))
    else:  # pixel_agg is not None when pix_all_same, checked with
        Bsplit = np.split(B, pix_inds[1:-1], axis=2)
        Bagg = [np.expand_dims(pixel_agg_func(b, axis=2), axis=2) for b in Bsplit]
        B = np.concatenate(Bagg, axis=2)

    # reset tiled objects
    for obj, m0 in zip(reset_obj, reset_obj_m0):
        obj._position = obj._position[:m0]
        obj._orientation = obj._orientation[:m0]

    # sumup over sources
    if sumup:
        B = np.sum(B, axis=0, keepdims=True)

    output = check_getBH_output_type(output)

    if output == "dataframe":
        # pylint: disable=import-outside-toplevel
        # pylint: disable=no-member
        import pandas as pd

        if sumup and len(sources) > 1:
            src_ids = [f"sumup ({len(sources)})"]
        else:
            src_ids = [s.style.label if s.style.label else f"{s}" for s in sources]
        sens_ids = [s.style.label if s.style.label else f"{s}" for s in sensors]
        num_of_pixels = np.prod(pix_shapes[0][:-1]) if pixel_agg is None else 1
        df = pd.DataFrame(
            data=product(src_ids, range(max_path_len), sens_ids, range(num_of_pixels)),
            columns=["source", "path", "sensor", "pixel"],
        )
        df[[field + k for k in "xyz"]] = B.reshape(-1, 3)
        return df

    # reduce all size-1 levels
    if squeeze:
        B = np.squeeze(B)
    elif pixel_agg is not None:
        # add missing dimension since `pixel_agg` reduces pixel
        # dimensions to zero. Only needed if `squeeze is False``
        B = np.expand_dims(B, axis=-2)

    return B


def getBH_dict_level2(
    source_type,
    observers,
    *,
    field: str,
    position=(0, 0, 0),
    orientation=R.identity(),
    squeeze=True,
    in_out="auto",
    **kwargs: dict,
) -> np.ndarray:
    """Functional interface access to vectorized computation

    Parameters
    ----------
    kwargs: dict that describes the computation.

    Returns
    -------
    field: ndarray, shape (N,3), field at obs_pos in tesla or A/m

    Info
    ----
    - check inputs

    - secures input types (list/tuple -> ndarray)
    - test if mandatory inputs are there
    - sets default input variables (e.g. pos, rot) if missing
    - tiles 1D inputs vectors to correct dimension
    """
    # pylint: disable=protected-access
    # pylint: disable=too-many-branches

    # generate dict of secured inputs for auto-tiling ---------------
    #  entries in this dict will be tested for input length, and then
    #  be automatically tiled up and stored back into kwargs for calling
    #  getBH_level1().
    #  To allow different input dimensions, the tdim argument is also given
    #  which tells the program which dimension it should tile up.

    # pylint: disable=import-outside-toplevel

    try:
        source_classes = get_registered_sources()
        field_func = source_classes[source_type]._field_func
        field_func_kwargs_ndim = {"position": 2, "orientation": 2, "observers": 2}
        field_func_kwargs_ndim.update(
            source_classes[source_type]._field_func_kwargs_ndim
        )
    except KeyError as err:
        raise MagpylibBadUserInput(
            f"Input parameter `sources` must be one of {list(source_classes)}"
            " when using the functional interface."
        ) from err

    kwargs["observers"] = observers
    kwargs["position"] = position

    # change orientation to Rotation numpy array for tiling
    kwargs["orientation"] = orientation.as_quat()

    # evaluation vector lengths
    vec_lengths = {}
    ragged_seq = {}
    for key, val in kwargs.items():
        try:
            if (
                not isinstance(val, numbers.Number)
                and not isinstance(val[0], numbers.Number)
                and any(len(o) != len(val[0]) for o in val)
            ):
                ragged_seq[key] = True
                val = np.array([np.array(v, dtype=float) for v in val], dtype="object")
            else:
                ragged_seq[key] = False
                val = np.array(val, dtype=float)
        except TypeError as err:
            raise MagpylibBadUserInput(
                f"{key} input must be array-like.\n" f"Instead received {val}"
            ) from err
        expected_dim = field_func_kwargs_ndim.get(key, 1)
        if val.ndim == expected_dim or ragged_seq[key]:
            if len(val) == 1:
                val = np.squeeze(val)
            else:
                vec_lengths[key] = len(val)

        kwargs[key] = val

    if len(set(vec_lengths.values())) > 1:
        raise MagpylibBadUserInput(
            "Input array lengths must be 1 or of a similar length.\n"
            f"Instead received lengths {vec_lengths}"
        )
    vec_len = max(vec_lengths.values(), default=1)
    # tile 1D inputs and replace original values in kwargs
    for key, val in kwargs.items():
        expected_dim = field_func_kwargs_ndim.get(key, 1)
        if val.ndim < expected_dim and not ragged_seq[key]:
            kwargs[key] = np.tile(val, (vec_len, *[1] * (expected_dim - 1)))

    # change orientation back to Rotation object
    kwargs["orientation"] = R.from_quat(kwargs["orientation"])

    # compute and return B
    B = getBH_level1(field=field, field_func=field_func, in_out=in_out, **kwargs)

    if B is not None and squeeze:
        return np.squeeze(B)
    return B


def getB(
    sources=None,
    observers=None,
    sumup=False,
    squeeze=True,
    pixel_agg=None,
    output="ndarray",
    in_out="auto",
    **kwargs,
):
    """Compute B-field in units of T for given sources and observers.

    Field implementations can be directly accessed (avoiding the object oriented
    Magpylib interface) by providing a string input `sources=source_type`, array_like
    positions as `observers` input, and all other necessary input parameters (see below)
    as kwargs.

    Parameters
    ----------
    sources: source and collection objects or 1D list thereof
        Sources that generate the magnetic field. Can be a single source (or collection)
        or a 1D list of l sources and/or collection objects.

        Functional interface: input must be one of (`Cuboid`, `Cylinder`, `CylinderSegment`,
        `Sphere`, `Dipole`, `Circle` or `Polyline`).

    observers: array_like or (list of) `Sensor` objects
        Can be array_like positions of shape (n1, n2, ..., 3) where the field
        should be evaluated, a `Sensor` object with pixel shape (n1, n2, ..., 3) or a list
        of such sensor objects (must all have similar pixel shapes). All positions
        are given in units of m.

        Functional interface: Input must be array_like with shape (3,) or (n,3) corresponding
        positions to observer positions in units of m.

    sumup: bool, default=`False`
        If `True`, the fields of all sources are summed up.

    squeeze: bool, default=`True`
        If `True`, the output is squeezed, i.e. all axes of length 1 in the output (e.g. only
        a single sensor or only a single source) are eliminated.

    pixel_agg: str, default=`None`
        Reference to a compatible numpy aggregator function like `'min'` or `'mean'`,
        which is applied to observer output values, e.g. mean of all sensor pixel outputs.
        With this option, observers input with different (pixel) shapes is allowed.

    output: str, default=`'ndarray'`
        Output type, which must be one of (`'ndarray'`, `'dataframe'`). By default a
        `numpy.ndarray` object is returned. If `'dataframe'` is chosen, a `pandas.DataFrame`
        object is returned (the Pandas library must be installed).

    in_out: {'auto', 'inside', 'outside'}
        This parameter only applies for magnet bodies. It specifies the location of the
        observers relative to the magnet body, affecting the calculation of the magnetic field.
        The options are:
        - 'auto': The location (inside or outside the cuboid) is determined automatically for
        each observer.
        - 'inside': All observers are considered to be inside the cuboid; use this for
            performance optimization if applicable.
        - 'outside': All observers are considered to be outside the cuboid; use this for
            performance optimization if applicable.
        Choosing 'auto' is fail-safe but may be computationally intensive if the mix of observer
        locations is unknown.

    See Also
    --------
    *Functional interface

    position: array_like, shape (3,) or (n,3), default=`(0,0,0)`
        Source position(s) in the global coordinates in units of m.

    orientation: scipy `Rotation` object with length 1 or n, default=`None`
        Object orientation(s) in the global coordinates. `None` corresponds to
        a unit-rotation.

    polarization: array_like, shape (3,) or (n,3)
        Only source_type in (`Cuboid`, `Cylinder`, `CylinderSegment`, `Sphere`,
        `Tetrahedron`, `Triangle`, `TriangularMesh`)!
        Magnetic polarization vector J = mu0*M in units of T,
        given in the local object coordinates (rotates with object).

    magnetization: array_like, shape (3,) or (n,3)
        Only source_type in (`Cuboid`, `Cylinder`, `CylinderSegment`, `Sphere`,
        `Tetrahedron`, `Triangle`, `TriangularMesh`)!
        Magnetization vector M = J/mu0 in units of A/m,
        given in the local object coordinates (rotates with object).

    moment: array_like, shape (3) or (n,3), unit A·m²
        Only source_type == `Dipole`!
        Magnetic dipole moment(s) in units of A·m² given in the local object coordinates
        (rotates with object). For homogeneous magnets the relation moment=magnetization*volume
        holds.

    current: array_like, shape (n,)
        Only source_type == `Circle` or `Polyline`!
        Electrical current in units of A.

    dimension: array_like, shape (x,) or (n,x)
        Only source_type in (`Cuboid`, `Cylinder`, `CylinderSegment`)!
        Magnet dimension input in units of m and deg. Dimension format x of sources is similar
        as in object oriented interface.

    diameter: array_like, shape (n,)
        Only source_type == `Sphere` or `Circle`!
        Diameter of source in units of m.

    segment_start: array_like, shape (n,3)
        Only source_type == `Polyline`!
        Start positions of line current segments in units of m.

    segment_end: array_like, shape (n,3)
        Only source_type == `Polyline`!
        End positions of line current segments in units of m.

    Returns
    -------
    B-field: ndarray, shape squeeze(m, k, n1, n2, ..., 3) or DataFrame
        B-field at each path position (index m) for each sensor (index k) and each sensor pixel
        position (indices n1, n2, ...) in units of T. Sensor pixel positions are equivalent
        to simple observer positions. Paths of objects that are shorter than index m are
        considered as static beyond their end.

    Functional interface: ndarray, shape (n,3)
        B-field for every parameter set in units of T.

    Notes
    -----
    This function automatically joins all sensor and position inputs together and groups
    similar sources for optimal vectorization of the computation. For maximal performance
    call this function as little as possible and avoid using it in loops.

    Examples
    --------
    In this example we compute the B-field in T of a spherical magnet and a current
    loop at the observer position (0.01,0.01,0.01) given in units of m:

    >>> import magpylib as magpy
    >>> src1 = magpy.current.Circle(current=100, diameter=.002)
    >>> src2 = magpy.magnet.Sphere(polarization=(0,0,.1), diameter=.001)
    >>> B = magpy.getB([src1, src2], (.01,.01,.01))
    >>> print(B)
    [[ 6.05434592e-06  6.05434592e-06  2.35680448e-08]
     [ 8.01875374e-07  8.01875374e-07 -9.05619815e-23]]

    We can also use sensor objects as observers input:

    >>> sens1 = magpy.Sensor(position=(.01,.01,.01))
    >>> sens2 = sens1.copy(position=(.01,.01,-.01))
    >>> B = magpy.getB([src1, src2], [sens1, sens2])
    >>> print(B)
    [[[ 6.05434592e-06  6.05434592e-06  2.35680448e-08]
      [-6.05434592e-06 -6.05434592e-06  2.35680448e-08]]
    <BLANKLINE>
     [[ 8.01875374e-07  8.01875374e-07 -9.05619815e-23]
      [-8.01875374e-07 -8.01875374e-07 -9.05619815e-23]]]

    Through the functional interface we can compute the same fields for the loop as:

    >>> obs = [(.01,.01,.01), (.01,.01,-.01)]
    >>> B = magpy.getB('Circle', obs, current=100, diameter=.002)
    >>> print(B)
    [[ 6.05434592e-06  6.05434592e-06  2.35680448e-08]
     [-6.05434592e-06 -6.05434592e-06  2.35680448e-08]]

    But also for a set of four completely different instances:

    >>> B = magpy.getB(
    ...     'Circle',
    ...     observers=((.01,.01,.01), (.01,.01,-.01), (.01,.02,.03), (.02,.02,.02)),
    ...     current=(11, 22, 33, 44),
    ...     diameter=(.001, .002, .003, .004),
    ...     position=((0,0,0), (0,0,.01), (0,0,.02), (0,0,.03)),
    ... )
    >>> print(B)
    [[ 1.66322588e-07  1.66322588e-07  1.61742625e-10]
     [-4.69451598e-07 -4.69451598e-07  4.70690813e-07]
     [ 7.96993186e-07  1.59398637e-06 -7.91258466e-07]
     [-1.37369334e-06 -1.37369334e-06 -1.36554287e-06]]
    """
    return getBH_level2(
        sources,
        observers,
        field="B",
        sumup=sumup,
        squeeze=squeeze,
        pixel_agg=pixel_agg,
        output=output,
        in_out=in_out,
        **kwargs,
    )


def getH(
    sources=None,
    observers=None,
    sumup=False,
    squeeze=True,
    pixel_agg=None,
    output="ndarray",
    in_out="auto",
    **kwargs,
):
    """Compute H-field in units of A/m for given sources and observers.

    Field implementations can be directly accessed (avoiding the object oriented
    Magpylib interface) by providing a string input `sources=source_type`, array_like
    positions as `observers` input, and all other necessary input parameters (see below)
    as kwargs.

    Parameters
    ----------
    sources: source and collection objects or 1D list thereof
        Sources that generate the magnetic field. Can be a single source (or collection)
        or a 1D list of l sources and/or collection objects.

        Functional interface: input must be one of (`Cuboid`, `Cylinder`, `CylinderSegment`,
        `Sphere`, `Dipole`, `Circle` or `Polyline`).

    observers: array_like or (list of) `Sensor` objects
        Can be array_like positions of shape (n1, n2, ..., 3) where the field
        should be evaluated, a `Sensor` object with pixel shape (n1, n2, ..., 3) or a list
        of such sensor objects (must all have similar pixel shapes). All positions
        are given in units of m.

        Functional interface: Input must be array_like with shape (3,) or (n,3) corresponding
        positions to observer positions in units of m.

    sumup: bool, default=`False`
        If `True`, the fields of all sources are summed up.

    squeeze: bool, default=`True`
        If `True`, the output is squeezed, i.e. all axes of length 1 in the output (e.g. only
        a single sensor or only a single source) are eliminated.

    pixel_agg: str, default=`None`
        Reference to a compatible numpy aggregator function like `'min'` or `'mean'`,
        which is applied to observer output values, e.g. mean of all sensor pixel outputs.
        With this option, observers input with different (pixel) shapes is allowed.

    output: str, default=`'ndarray'`
        Output type, which must be one of (`'ndarray'`, `'dataframe'`). By default a
        `numpy.ndarray` object is returned. If `'dataframe'` is chosen, a `pandas.DataFrame`
        object is returned (the Pandas library must be installed).

    in_out: {'auto', 'inside', 'outside'}
        This parameter only applies for magnet bodies. It specifies the location of the
        observers relative to the magnet body, affecting the calculation of the magnetic field.
        The options are:
        - 'auto': The location (inside or outside the cuboid) is determined automatically for
        each observer.
        - 'inside': All observers are considered to be inside the cuboid; use this for
            performance optimization if applicable.
        - 'outside': All observers are considered to be outside the cuboid; use this for
            performance optimization if applicable.
        Choosing 'auto' is fail-safe but may be computationally intensive if the mix of observer
        locations is unknown.

    See Also
    --------
    *Functional interface

    position: array_like, shape (3,) or (n,3), default=`(0,0,0)`
        Source position(s) in the global coordinates in units of m.

    orientation: scipy `Rotation` object with length 1 or n, default=`None`
        Object orientation(s) in the global coordinates. `None` corresponds to
        a unit-rotation.

    magnetization: array_like, shape (3,) or (n,3)
        Only source_type in (`Cuboid`, `Cylinder`, `CylinderSegment`, `Sphere`)!
        Magnetization vector(s) (mu0*M, remanence field) in units of A/m given in
        the local object coordinates (rotates with object).

    moment: array_like, shape (3) or (n,3), unit A·m²
        Only source_type == `Dipole`!
        Magnetic dipole moment(s) in units of A·m² given in the local object coordinates
        (rotates with object). For homogeneous magnets the relation moment=magnetization*volume
        holds.

    current: array_like, shape (n,)
        Only source_type == `Circle` or `Polyline`!
        Electrical current in units of A.

    dimension: array_like, shape (x,) or (n,x)
        Only source_type in (`Cuboid`, `Cylinder`, `CylinderSegment`)!
        Magnet dimension input in units of m and deg. Dimension format x of sources is similar
        as in object oriented interface.

    diameter: array_like, shape (n,)
        Only source_type == `Sphere` or `Circle`!
        Diameter of source in units of m.

    segment_start: array_like, shape (n,3)
        Only source_type == `Polyline`!
        Start positions of line current segments in units of m.

    segment_end: array_like, shape (n,3)
        Only source_type == `Polyline`!
        End positions of line current segments in units of m.

    Returns
    -------
    H-field: ndarray, shape squeeze(m, k, n1, n2, ..., 3) or DataFrame
        H-field at each path position (index m) for each sensor (index k) and each sensor pixel
        position (indices n1, n2, ...) in units of A/m. Sensor pixel positions are equivalent
        to simple observer positions. Paths of objects that are shorter than index m are
        considered as static beyond their end.

    Functional interface: ndarray, shape (n,3)
        H-field for every parameter set in units of A/m.

    Notes
    -----
    This function automatically joins all sensor and position inputs together and groups
    similar sources for optimal vectorization of the computation. For maximal performance
    call this function as little as possible and avoid using it in loops.

    Examples
    --------
    In this example we compute the H-field in A/m of a spherical magnet and a current loop
    at the observer position (0.01,0.01,0.01) given in units of m:

    >>> import magpylib as magpy
    >>> src1 = magpy.current.Circle(current=100, diameter=.002)
    >>> src2 = magpy.magnet.Sphere(polarization=(0,0,.1), diameter=.001)
    >>> H = magpy.getH([src1, src2], (.01,.01,.01))
    >>> print(H)
    [[ 4.81789540e+00  4.81789540e+00  1.87548541e-02]
     [ 6.38112147e-01  6.38112147e-01 -7.20669350e-17]]

    We can also use sensor objects as observers input:

    >>> sens1 = magpy.Sensor(position=(.01,.01,.01))
    >>> sens2 = sens1.copy(position=(.01,.01,-.01))
    >>> H = magpy.getH([src1, src2], [sens1, sens2])
    >>> print(H)
    [[[ 4.81789540e+00  4.81789540e+00  1.87548541e-02]
      [-4.81789540e+00 -4.81789540e+00  1.87548541e-02]]
    <BLANKLINE>
     [[ 6.38112147e-01  6.38112147e-01 -7.20669350e-17]
      [-6.38112147e-01 -6.38112147e-01 -7.20669350e-17]]]

    Through the functional interface we can compute the same fields for the loop as:

    >>> obs = [(.01,.01,.01), (.01,.01,-.01)]
    >>> H = magpy.getH('Circle', obs, current=100, diameter=.002)
    >>> print(H)
    [[ 4.8178954   4.8178954   0.01875485]
     [-4.8178954  -4.8178954   0.01875485]]

    But also for a set of four completely different instances:

    >>> H = magpy.getH(
    ...     'Circle',
    ...     observers=((.01,.01,.01), (.01,.01,-.01), (.01,.02,.03), (.02,.02,.02)),
    ...     current=(11, 22, 33, 44),
    ...     diameter=(.001, .002, .003, .004),
    ...     position=((0,0,0), (0,0,.01), (0,0,.02), (0,0,.03)),
    ... )
    >>> print(H)
    [[ 1.32355310e-01  1.32355310e-01  1.28710691e-04]
     [-3.73577711e-01 -3.73577711e-01  3.74563848e-01]
     [ 6.34227026e-01  1.26845405e+00 -6.29663481e-01]
     [-1.09315042e+00 -1.09315042e+00 -1.08666449e+00]]
    """
    return getBH_level2(
        sources,
        observers,
        field="H",
        sumup=sumup,
        squeeze=squeeze,
        pixel_agg=pixel_agg,
        output=output,
        in_out=in_out,
        **kwargs,
    )


def getM(
    sources=None,
    observers=None,
    sumup=False,
    squeeze=True,
    pixel_agg=None,
    output="ndarray",
    in_out="auto",
    **kwargs,
):
    """Compute M-field in units of A/m for given sources and observers.

    Field implementations can be directly accessed (avoiding the object oriented
    Magpylib interface) by providing a string input `sources=source_type`, array_like
    positions as `observers` input, and all other necessary input parameters (see below)
    as kwargs.

    Parameters
    ----------
    sources: source and collection objects or 1D list thereof
        Sources that generate the magnetic field. Can be a single source (or collection)
        or a 1D list of l sources and/or collection objects.

        Functional interface: input must be one of (`Cuboid`, `Cylinder`, `CylinderSegment`,
        `Sphere`, `Dipole`, `Circle` or `Polyline`).

    observers: array_like or (list of) `Sensor` objects
        Can be array_like positions of shape (n1, n2, ..., 3) where the field
        should be evaluated, a `Sensor` object with pixel shape (n1, n2, ..., 3) or a list
        of such sensor objects (must all have similar pixel shapes). All positions
        are given in units of m.

        Functional interface: Input must be array_like with shape (3,) or (n,3) corresponding
        positions to observer positions in units of m.

    sumup: bool, default=`False`
        If `True`, the fields of all sources are summed up.

    squeeze: bool, default=`True`
        If `True`, the output is squeezed, i.e. all axes of length 1 in the output (e.g. only
        a single sensor or only a single source) are eliminated.

    pixel_agg: str, default=`None`
        Reference to a compatible numpy aggregator function like `'min'` or `'mean'`,
        which is applied to observer output values, e.g. mean of all sensor pixel outputs.
        With this option, observers input with different (pixel) shapes is allowed.

    output: str, default=`'ndarray'`
        Output type, which must be one of (`'ndarray'`, `'dataframe'`). By default a
        `numpy.ndarray` object is returned. If `'dataframe'` is chosen, a `pandas.DataFrame`
        object is returned (the Pandas library must be installed).

    in_out: {'auto', 'inside', 'outside'}
        This parameter only applies for magnet bodies. It specifies the location of the
        observers relative to the magnet body, affecting the calculation of the magnetic field.
        The options are:
        - 'auto': The location (inside or outside the cuboid) is determined automatically for
        each observer.
        - 'inside': All observers are considered to be inside the cuboid; use this for
            performance optimization if applicable.
        - 'outside': All observers are considered to be outside the cuboid; use this for
            performance optimization if applicable.
        Choosing 'auto' is fail-safe but may be computationally intensive if the mix of observer
        locations is unknown.

    See Also
    --------
    *Functional interface

    position: array_like, shape (3,) or (n,3), default=`(0,0,0)`
        Source position(s) in the global coordinates in units of m.

    orientation: scipy `Rotation` object with length 1 or n, default=`None`
        Object orientation(s) in the global coordinates. `None` corresponds to
        a unit-rotation.

    magnetization: array_like, shape (3,) or (n,3)
        Only source_type in (`Cuboid`, `Cylinder`, `CylinderSegment`, `Sphere`)!
        Magnetization vector(s) (mu0*M, remanence field) in units of A/m given in
        the local object coordinates (rotates with object).

    moment: array_like, shape (3) or (n,3), unit A·m²
        Only source_type == `Dipole`!
        Magnetic dipole moment(s) in units of A·m² given in the local object coordinates
        (rotates with object). For homogeneous magnets the relation moment=magnetization*volume
        holds.

    current: array_like, shape (n,)
        Only source_type == `Circle` or `Polyline`!
        Electrical current in units of A.

    dimension: array_like, shape (x,) or (n,x)
        Only source_type in (`Cuboid`, `Cylinder`, `CylinderSegment`)!
        Magnet dimension input in units of m and deg. Dimension format x of sources is similar
        as in object oriented interface.

    diameter: array_like, shape (n,)
        Only source_type == `Sphere` or `Circle`!
        Diameter of source in units of m.

    segment_start: array_like, shape (n,3)
        Only source_type == `Polyline`!
        Start positions of line current segments in units of m.

    segment_end: array_like, shape (n,3)
        Only source_type == `Polyline`!
        End positions of line current segments in units of m.

    Returns
    -------
    M-field: ndarray, shape squeeze(m, k, n1, n2, ..., 3) or DataFrame
        M-field at each path position (index m) for each sensor (index k) and each sensor pixel
        position (indices n1, n2, ...) in units of A/m. Sensor pixel positions are equivalent
        to simple observer positions. Paths of objects that are shorter than index m are
        considered as static beyond their end.

    Functional interface: ndarray, shape (n,3)
        M-field for every parameter set in units of A/m.

    Notes
    -----
    This function automatically joins all sensor and position inputs together and groups
    similar sources for optimal vectorization of the computation. For maximal performance
    call this function as little as possible and avoid using it in loops.
    """
    return getBH_level2(
        sources,
        observers,
        field="M",
        sumup=sumup,
        squeeze=squeeze,
        pixel_agg=pixel_agg,
        output=output,
        in_out=in_out,
        **kwargs,
    )


def getJ(
    sources=None,
    observers=None,
    sumup=False,
    squeeze=True,
    pixel_agg=None,
    output="ndarray",
    in_out="auto",
    **kwargs,
):
    """Compute J-field in units of T for given sources and observers.

    Field implementations can be directly accessed (avoiding the object oriented
    Magpylib interface) by providing a string input `sources=source_type`, array_like
    positions as `observers` input, and all other necessary input parameters (see below)
    as kwargs.

    Parameters
    ----------
    sources: source and collection objects or 1D list thereof
        Sources that generate the magnetic field. Can be a single source (or collection)
        or a 1D list of l sources and/or collection objects.

        Functional interface: input must be one of (`Cuboid`, `Cylinder`, `CylinderSegment`,
        `Sphere`, `Dipole`, `Circle` or `Polyline`).

    observers: array_like or (list of) `Sensor` objects
        Can be array_like positions of shape (n1, n2, ..., 3) where the field
        should be evaluated, a `Sensor` object with pixel shape (n1, n2, ..., 3) or a list
        of such sensor objects (must all have similar pixel shapes). All positions
        are given in units of m.

        Functional interface: Input must be array_like with shape (3,) or (n,3) corresponding
        positions to observer positions in units of m.

    sumup: bool, default=`False`
        If `True`, the fields of all sources are summed up.

    squeeze: bool, default=`True`
        If `True`, the output is squeezed, i.e. all axes of length 1 in the output (e.g. only
        a single sensor or only a single source) are eliminated.

    pixel_agg: str, default=`None`
        Reference to a compatible numpy aggregator function like `'min'` or `'mean'`,
        which is applied to observer output values, e.g. mean of all sensor pixel outputs.
        With this option, observers input with different (pixel) shapes is allowed.

    output: str, default=`'ndarray'`
        Output type, which must be one of (`'ndarray'`, `'dataframe'`). By default a
        `numpy.ndarray` object is returned. If `'dataframe'` is chosen, a `pandas.DataFrame`
        object is returned (the Pandas library must be installed).

    in_out: {'auto', 'inside', 'outside'}
        This parameter only applies for magnet bodies. It specifies the location of the
        observers relative to the magnet body, affecting the calculation of the magnetic field.
        The options are:
        - 'auto': The location (inside or outside the cuboid) is determined automatically for
        each observer.
        - 'inside': All observers are considered to be inside the cuboid; use this for
            performance optimization if applicable.
        - 'outside': All observers are considered to be outside the cuboid; use this for
            performance optimization if applicable.
        Choosing 'auto' is fail-safe but may be computationally intensive if the mix of observer
        locations is unknown.

    See Also
    --------
    *Functional interface

    position: array_like, shape (3,) or (n,3), default=`(0,0,0)`
        Source position(s) in the global coordinates in units of m.

    orientation: scipy `Rotation` object with length 1 or n, default=`None`
        Object orientation(s) in the global coordinates. `None` corresponds to
        a unit-rotation.

    magnetization: array_like, shape (3,) or (n,3)
        Only source_type in (`Cuboid`, `Cylinder`, `CylinderSegment`, `Sphere`)!
        Magnetization vector(s) (mu0*M, remanence field) in units of A/m given in
        the local object coordinates (rotates with object).

    moment: array_like, shape (3) or (n,3), unit A·m²
        Only source_type == `Dipole`!
        Magnetic dipole moment(s) in units of A·m² given in the local object coordinates
        (rotates with object). For homogeneous magnets the relation moment=magnetization*volume
        holds.

    current: array_like, shape (n,)
        Only source_type == `Circle` or `Polyline`!
        Electrical current in units of A.

    dimension: array_like, shape (x,) or (n,x)
        Only source_type in (`Cuboid`, `Cylinder`, `CylinderSegment`)!
        Magnet dimension input in units of m and deg. Dimension format x of sources is similar
        as in object oriented interface.

    diameter: array_like, shape (n,)
        Only source_type == `Sphere` or `Circle`!
        Diameter of source in units of m.

    segment_start: array_like, shape (n,3)
        Only source_type == `Polyline`!
        Start positions of line current segments in units of m.

    segment_end: array_like, shape (n,3)
        Only source_type == `Polyline`!
        End positions of line current segments in units of m.

    Returns
    -------
    J-field: ndarray, shape squeeze(m, k, n1, n2, ..., 3) or DataFrame
        J-field at each path position (index m) for each sensor (index k) and each sensor pixel
        position (indices n1, n2, ...) in units of T. Sensor pixel positions are equivalent
        to simple observer positions. Paths of objects that are shorter than index m are
        considered as static beyond their end.

    Functional interface: ndarray, shape (n,3)
        J-field for every parameter set in units of T.

    Notes
    -----
    This function automatically joins all sensor and position inputs together and groups
    similar sources for optimal vectorization of the computation. For maximal performance
    call this function as little as possible and avoid using it in loops.

    """
    return getBH_level2(
        sources,
        observers,
        field="J",
        sumup=sumup,
        squeeze=squeeze,
        pixel_agg=pixel_agg,
        output=output,
        in_out=in_out,
        **kwargs,
    )<|MERGE_RESOLUTION|>--- conflicted
+++ resolved
@@ -47,11 +47,6 @@
 
 level5(sens.getB, sens.getH): <--- USER INTERFACE
 """
-<<<<<<< HEAD
-
-# pylint: disable=cyclic-import
-=======
->>>>>>> aefa19aa
 import numbers
 import warnings
 from itertools import product
