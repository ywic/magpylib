"""
Implementations of analytical expressions of line current segments
"""

import numpy as np
from numpy.linalg import norm
from scipy.constants import mu_0 as MU0

from magpylib._src.input_checks import check_field_input


def current_vertices_field(
    field: str,
    observers: np.ndarray,
    current: np.ndarray,
    vertices: np.ndarray = None,
    segment_start=None,  # list of mix3 ndarrays
    segment_end=None,
) -> np.ndarray:
    """
    This function accepts n (mi,3) shaped vertex-sets, creates a single long
    input array for field_BH_polyline(), computes, sums and returns a single field for each
    vertex-set at respective n observer positions.

    ### Args:
    - bh (boolean): True=B, False=H
    - current (ndarray n): current on line in units of A
    - vertex_sets (list of len n): n vertex sets (each of shape (mi,3))
    - pos_obs (ndarray nx3): n observer positions in units of m

    ### Returns:
    - B-field (ndarray nx3): B-field vectors at pos_obs in units of T
    """
    if vertices is None:
        return BHJM_current_polyline(
            field=field,
            observers=observers,
            current=current,
            segment_start=segment_start,
            segment_end=segment_end,
        )

    nvs = np.array([f.shape[0] for f in vertices])  # lengths of vertices sets
    if all(v == nvs[0] for v in nvs):  # if all vertices sets have the same lengths
        n0, n1, *_ = vertices.shape
        BH = BHJM_current_polyline(
            field=field,
            observers=np.repeat(observers, n1 - 1, axis=0),
            current=np.repeat(current, n1 - 1, axis=0),
            segment_start=vertices[:, :-1].reshape(-1, 3),
            segment_end=vertices[:, 1:].reshape(-1, 3),
        )
        BH = BH.reshape((n0, n1 - 1, 3))
        BH = np.sum(BH, axis=1)
    else:
        split_indices = np.cumsum(nvs - 1)[:-1]  # remove last to avoid empty split
        BH = BHJM_current_polyline(
            field=field,
            observers=np.repeat(observers, nvs - 1, axis=0),
            current=np.repeat(current, nvs - 1, axis=0),
            segment_start=np.concatenate([vert[:-1] for vert in vertices]),
            segment_end=np.concatenate([vert[1:] for vert in vertices]),
        )
        bh_split = np.split(BH, split_indices)
        BH = np.array([np.sum(bh, axis=0) for bh in bh_split])
    return BH


# CORE
def current_polyline_Hfield(
    observers: np.ndarray,
    segments_start: np.ndarray,
    segments_end: np.ndarray,
    currents: np.ndarray,
) -> np.ndarray:
    """B-field of line current segments.

    The current flows from start to end positions. The field is set to (0,0,0) on a
    line segment. The output is proportional to the current and independent of the
    length units chosen for observers and dimensions.

    Parameters
    ----------
    observers: ndarray, shape (n,3)
        Observer positions (x,y,z) in Cartesian coordinates.

    segments_start: ndarray, shape (n,3)
        Polyline start positions (x,y,z) in Cartesian coordinates.

    segments_end: ndarray, shape (n,3)
        Polyline end positions (x,y,z) in Cartesian coordinates.

    currents: ndarray, shape (n,)
        Electrical currents in segments.

    Returns
    -------
    B-Field: ndarray, shape (n,3)
        B-field generated by current segments at observer positions.

    Notes
    -----
    Field computation via law of Biot Savart. See also countless online resources.
    eg. http://www.phys.uri.edu/gerhard/PHY204/tsl216.pdf
    """
<<<<<<< HEAD
    # pylint: disable=too-many-statements
    check_field_input(field)
    if field in "MJ":
        return np.zeros_like(observers, dtype=float)

    # allocate for special case treatment
    ntot = len(current)
    B_all = np.zeros((ntot, 3))

    # Check for zero-length segments (or discontinuous)
    mask_nan_start = np.isnan(segment_start).all(axis=1)
    mask_nan_end = np.isnan(segment_end).all(axis=1)
    mask_equal = np.all(segment_start == segment_end, axis=1)
    mask0 = mask_equal | mask_nan_start | mask_nan_end

    if np.all(mask0):
        return B_all

    # continue only with non-zero segments
    if np.any(mask0):
        not_mask0 = ~mask0  # avoid multiple computation of ~mask
        current = current[not_mask0]
        segment_start = segment_start[not_mask0]
        segment_end = segment_end[not_mask0]
        observers = observers[not_mask0]

=======
>>>>>>> ccf11c35
    # rename
    p1, p2, po = segments_start, segments_end, observers

    # make dimensionless (avoid all large/small input problems) by introducing
    # the segment length as characteristic length scale.
    norm_12 = norm(p1 - p2, axis=1)
    p1 = (p1.T / norm_12).T
    p2 = (p2.T / norm_12).T
    po = (po.T / norm_12).T

    # p4 = projection of pos_obs onto line p1-p2
    t = np.sum((po - p1) * (p1 - p2), axis=1)
    p4 = p1 + (t * (p1 - p2).T).T

    # distance of observers from line
    norm_o4 = norm(po - p4, axis=1)

    # separate on-line cases (-> B=0)
    mask1 = norm_o4 < 1e-15  # account for numerical issues
<<<<<<< HEAD
    if np.all(mask1):
        return B_all
=======
>>>>>>> ccf11c35

    # continue only with general off-line cases
    if np.any(mask1):
        not_mask1 = ~mask1
        po = po[not_mask1]
        p1 = p1[not_mask1]
        p2 = p2[not_mask1]
        p4 = p4[not_mask1]
        norm_12 = norm_12[not_mask1]
        norm_o4 = norm_o4[not_mask1]
        currents = currents[not_mask1]

    # determine field direction
    cros = np.cross(p2 - p1, po - p4)
    norm_cros = norm(cros, axis=1)
    eB = (cros.T / norm_cros).T

    # compute angles
    norm_o1 = norm(
        po - p1, axis=1
    )  # improve performance by computing all norms at once
    norm_o2 = norm(po - p2, axis=1)
    norm_41 = norm(p4 - p1, axis=1)
    norm_42 = norm(p4 - p2, axis=1)
    sinTh1 = norm_41 / norm_o1
    sinTh2 = norm_42 / norm_o2
    deltaSin = np.empty((len(po),))

    # determine how p1,p2,p4 are sorted on the line (to get sinTH signs)
    # both points below
    mask2 = (norm_41 > 1) * (norm_41 > norm_42)
    deltaSin[mask2] = abs(sinTh1[mask2] - sinTh2[mask2])
    # both points above
    mask3 = (norm_42 > 1) * (norm_42 > norm_41)
    deltaSin[mask3] = abs(sinTh2[mask3] - sinTh1[mask3])
    # one above one below or one equals p4
    mask4 = ~mask2 * ~mask3
    deltaSin[mask4] = abs(sinTh1[mask4] + sinTh2[mask4])

<<<<<<< HEAD
    B = (deltaSin / norm_o4 * eB.T / norm_12 * current * 1e-7).T

    # broadcast general case results into allocated vector
    mask0[~mask0] = mask1
    B_all[~mask0] = B

    # return B
    if field == "B":
        return B_all

    # return H
    return B_all / MU0
=======
    # B = (deltaSin / norm_o4 * eB.T / norm_12 * current * 1e-7).T

    # avoid array creation if possible
    if np.any(mask1):
        H = np.zeros_like(observers, dtype=float)
        H[~mask1] = (deltaSin / norm_o4 * eB.T / norm_12 * currents / (4 * np.pi)).T
        return H
    return (deltaSin / norm_o4 * eB.T / norm_12 * currents / (4 * np.pi)).T


def BHJM_current_polyline(
    field: str,
    observers: np.ndarray,
    segment_start: np.ndarray,
    segment_end: np.ndarray,
    current: np.ndarray,
) -> np.ndarray:
    """
    - translate Polyline field to BHJM
    - treat some special cases
    """
    # pylint: disable=too-many-statements

    check_field_input(field)

    BHJM = np.zeros_like(observers, dtype=float)
>>>>>>> ccf11c35

    if field in "MJ":
        return BHJM

    # Check for zero-length segments (or discontinuous)
    mask_nan_start = np.isnan(segment_start).all(axis=1)
    mask_nan_end = np.isnan(segment_end).all(axis=1)
    mask_equal = np.all(segment_start == segment_end, axis=1)
    mask0 = mask_equal | mask_nan_start | mask_nan_end
    not_mask0 = ~mask0  # avoid multiple computation of ~mask

    if np.all(mask0):
        return BHJM

    # continue only with non-zero segments
    if np.any(mask0):
        current = current[not_mask0]
        segment_start = segment_start[not_mask0]
        segment_end = segment_end[not_mask0]
        observers = observers[not_mask0]

    BHJM[not_mask0] = current_polyline_Hfield(
        observers=observers,
        segments_start=segment_start,
        segments_end=segment_end,
        currents=current,
    )

    if field == "H":
        return BHJM

    if field == "B":
        return BHJM * MU0

    raise ValueError(  # pragma: no cover
        "`output_field_type` must be one of ('B', 'H', 'M', 'J'), " f"got {field!r}"
    )<|MERGE_RESOLUTION|>--- conflicted
+++ resolved
@@ -103,35 +103,6 @@
     Field computation via law of Biot Savart. See also countless online resources.
     eg. http://www.phys.uri.edu/gerhard/PHY204/tsl216.pdf
     """
-<<<<<<< HEAD
-    # pylint: disable=too-many-statements
-    check_field_input(field)
-    if field in "MJ":
-        return np.zeros_like(observers, dtype=float)
-
-    # allocate for special case treatment
-    ntot = len(current)
-    B_all = np.zeros((ntot, 3))
-
-    # Check for zero-length segments (or discontinuous)
-    mask_nan_start = np.isnan(segment_start).all(axis=1)
-    mask_nan_end = np.isnan(segment_end).all(axis=1)
-    mask_equal = np.all(segment_start == segment_end, axis=1)
-    mask0 = mask_equal | mask_nan_start | mask_nan_end
-
-    if np.all(mask0):
-        return B_all
-
-    # continue only with non-zero segments
-    if np.any(mask0):
-        not_mask0 = ~mask0  # avoid multiple computation of ~mask
-        current = current[not_mask0]
-        segment_start = segment_start[not_mask0]
-        segment_end = segment_end[not_mask0]
-        observers = observers[not_mask0]
-
-=======
->>>>>>> ccf11c35
     # rename
     p1, p2, po = segments_start, segments_end, observers
 
@@ -151,11 +122,6 @@
 
     # separate on-line cases (-> B=0)
     mask1 = norm_o4 < 1e-15  # account for numerical issues
-<<<<<<< HEAD
-    if np.all(mask1):
-        return B_all
-=======
->>>>>>> ccf11c35
 
     # continue only with general off-line cases
     if np.any(mask1):
@@ -195,20 +161,6 @@
     mask4 = ~mask2 * ~mask3
     deltaSin[mask4] = abs(sinTh1[mask4] + sinTh2[mask4])
 
-<<<<<<< HEAD
-    B = (deltaSin / norm_o4 * eB.T / norm_12 * current * 1e-7).T
-
-    # broadcast general case results into allocated vector
-    mask0[~mask0] = mask1
-    B_all[~mask0] = B
-
-    # return B
-    if field == "B":
-        return B_all
-
-    # return H
-    return B_all / MU0
-=======
     # B = (deltaSin / norm_o4 * eB.T / norm_12 * current * 1e-7).T
 
     # avoid array creation if possible
@@ -235,7 +187,6 @@
     check_field_input(field)
 
     BHJM = np.zeros_like(observers, dtype=float)
->>>>>>> ccf11c35
 
     if field in "MJ":
         return BHJM
