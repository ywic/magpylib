--- conflicted
+++ resolved
@@ -84,7 +84,6 @@
             )
 
 
-
 class BaseCollection(BaseDisplayRepr):
     """Collection base class without BaseGeo properties"""
 
@@ -182,20 +181,6 @@
     def __len__(self):
         return len(self._children)
 
-<<<<<<< HEAD
-    def __repr__(self) -> str:
-        # pylint: disable=protected-access
-        s = super().__repr__()
-        if self._children:
-            if not self._sources:
-                pref = "Sensor"
-            elif not self._sensors:
-                pref = "Source"
-            else:
-                pref = "Mixed"
-            return f"{pref}{s}"
-        return s
-=======
     def _repr_html_(self):
         lines = []
         lines.append(repr_obj(self))
@@ -205,7 +190,7 @@
             lines.append(line)
         return f"""<pre>{'<br>'.join(lines)}</pre>"""
 
-    def describe(self, *,  desc="type+label+id", max_elems=10, properties=False):
+    def describe(self, *, desc="type+label+id", max_elems=10, properties=False):
         # pylint: disable=arguments-differ
         """Returns a tree view of the nested collection elements.
 
@@ -224,7 +209,6 @@
             self, desc=desc, max_elems=max_elems, properties=properties
         ):
             print(line)
->>>>>>> 9eb88337
 
     # methods -------------------------------------------------------
     def add(self, *children, override_parent=False):
@@ -341,9 +325,6 @@
         """
         # pylint: disable=protected-access
 
-<<<<<<< HEAD
-    def set_children_styles(self, arg=None, **kwargs):
-=======
         # check and format input
         remove_objects = check_format_input_obj(
             children,
@@ -373,7 +354,6 @@
         return self
 
     def set_children_styles(self, arg=None, recursive=True, _validate=True, **kwargs):
->>>>>>> 9eb88337
         """Set display style of all children in the collection. Only matching properties
         will be applied.
 
@@ -453,11 +433,7 @@
             sources, sensors = self, inputs
         return sources, sensors
 
-<<<<<<< HEAD
-    def getB(self, *sources_observers, squeeze=True, pixel_agg=None):
-=======
-    def getB(self, *inputs, squeeze=True):
->>>>>>> 9eb88337
+    def getB(self, *inputs, squeeze=True, pixel_agg=None):
         """Compute B-field in [mT] for given sources and observer inputs.
 
         Parameters
@@ -503,8 +479,7 @@
          [  0.           0.         166.66666667]]
         """
 
-<<<<<<< HEAD
-        sources, sensors = self._validate_getBH_inputs(*sources_observers)
+        sources, sensors = self._validate_getBH_inputs(*inputs)
 
         return getBH_level2(
             sources,
@@ -515,13 +490,7 @@
             field="B",
         )
 
-    def getH(self, *children, squeeze=True, pixel_agg=None):
-=======
-        sources, sensors = self._validate_getBH_inputs(*inputs)
-        return getBH_level2(sources, sensors, sumup=False, squeeze=squeeze, field="B")
-
-    def getH(self, *inputs, squeeze=True):
->>>>>>> 9eb88337
+    def getH(self, *inputs, squeeze=True, pixel_agg=None):
         """Compute H-field in [kA/m] for given sources and observer inputs.
 
         Parameters
@@ -569,7 +538,6 @@
 
         sources, sensors = self._validate_getBH_inputs(*inputs)
 
-<<<<<<< HEAD
         return getBH_level2(
             sources,
             sensors,
@@ -581,14 +549,7 @@
 
 
 class Collection(BaseGeo, BaseCollection):
-    """Group multiple children (sources and sensors) in one Collection for
-=======
-        return getBH_level2(sources, sensors, sumup=False, squeeze=squeeze, field="H")
-
-
-class Collection(BaseGeo, BaseCollection):
     """Group multiple children (sources, sensors and collections) in a collection for
->>>>>>> 9eb88337
     common manipulation.
 
     Collections span a local reference frame. All objects in a collection are held to
@@ -684,14 +645,6 @@
     """
 
     def __init__(
-<<<<<<< HEAD
-        self, *args, position=(0, 0, 0), orientation=None, style=None, **kwargs
-    ):
-        BaseGeo.__init__(
-            self, position=position, orientation=orientation, style=style, **kwargs
-        )
-        BaseCollection.__init__(self, *args)
-=======
         self,
         *args,
         position=(0, 0, 0),
@@ -707,5 +660,4 @@
             style=style,
             **kwargs,
         )
-        BaseCollection.__init__(self, *args, override_parent=override_parent)
->>>>>>> 9eb88337
+        BaseCollection.__init__(self, *args, override_parent=override_parent)