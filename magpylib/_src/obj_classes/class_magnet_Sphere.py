"""Magnet Sphere class code"""
from magpylib._src.display.traces_core import make_Sphere
from magpylib._src.fields.field_BH_sphere import BHJM_magnet_sphere
from magpylib._src.input_checks import check_format_input_scalar
from magpylib._src.obj_classes.class_BaseExcitations import BaseMagnet
from magpylib._src.units import unit_prefix


class Sphere(BaseMagnet):
    """Spherical magnet with homogeneous magnetization.

    Can be used as `sources` input for magnetic field computation.

    When `position=(0,0,0)` and `orientation=None` the sphere center is located
    in the origin of the global coordinate system.

    SI units are used for all inputs and outputs.

    Parameters
    ----------
    position: array_like, shape (3,) or (m,3), default=`(0,0,0)`
        Object position(s) in the global coordinates in units of m. For m>1, the
        `position` and `orientation` attributes together represent an object path.

    orientation: scipy `Rotation` object with length 1 or m, default=`None`
        Object orientation(s) in the global coordinates. `None` corresponds to
        a unit-rotation. For m>1, the `position` and `orientation` attributes
        together represent an object path.

    diameter: float, default=`None`
        Diameter of the sphere in units of m.

    polarization: array_like, shape (3,), default=`None`
        Magnetic polarization vector J = mu0*M in units of T,
        given in the local object coordinates (rotates with object).

    magnetization: array_like, shape (3,), default=`None`
        Magnetization vector M = J/mu0 in units of A/m,
        given in the local object coordinates (rotates with object).

    parent: `Collection` object or `None`
        The object is a child of it's parent collection.

    style: dict
        Object style inputs must be in dictionary form, e.g. `{'color':'red'}` or
        using style underscore magic, e.g. `style_color='red'`.


    Returns
    -------
    magnet source: `Sphere` object

    Examples
    --------
    `Sphere` objects are magnetic field sources. In this example we compute the H-field in A/m
    of a spherical magnet with polarization (0.1,0.2,0.3) in units of T and diameter
    of 0.01 meter at the observer position (0.01,0.01,0.01) given in units of m:

    >>> import magpylib as magpy
    >>> src = magpy.magnet.Sphere(polarization=(.1,.2,.3), diameter=.01)
    >>> H = src.getH((.01,.01,.01))
    >>> print(H)
    [3190.56073566 2552.44858853 1914.33644139]

    We rotate the source object, and compute the B-field, this time at a set of observer positions:

    >>> src.rotate_from_angax(45, 'x')
    Sphere(id=...)
    >>> B = src.getB([(.01,.01,.01), (.02,.02,.02), (.03,.03,.03)])
    >>> print(B)
    [[2.26804606e-03 3.63693295e-03 2.34863859e-04]
     [2.83505757e-04 4.54616618e-04 2.93579824e-05]
     [8.40017059e-05 1.34701220e-04 8.69866146e-06]]

    The same result is obtained when the rotated source moves along a path away from an
    observer at position (.01,.01,.01). This time we use a `Sensor` object as observer.

    >>> src.move([(-.01,-.01,-.01), (-.02,-.02,-.02)])
    Sphere(id=...)
    >>> sens = magpy.Sensor(position=(.01,.01,.01))
    >>> B = src.getB(sens)
    >>> print(B)
    [[2.26804606e-03 3.63693295e-03 2.34863859e-04]
     [2.83505757e-04 4.54616618e-04 2.93579824e-05]
     [8.40017059e-05 1.34701220e-04 8.69866146e-06]]
    """

<<<<<<< HEAD
    _field_func = staticmethod(magnet_sphere_field)
    _field_func_kwargs = {
        "polarization": {"ndim": 2, "unit": "T"},
        "diameter": {"ndim": 1, "unit": "m"},
    }
=======
    _field_func = staticmethod(BHJM_magnet_sphere)
    _field_func_kwargs_ndim = {"polarization": 2, "diameter": 1}
>>>>>>> b0b653e6
    get_trace = make_Sphere

    def __init__(
        self,
        position=(0, 0, 0),
        orientation=None,
        diameter=None,
        polarization=None,
        magnetization=None,
        style=None,
        **kwargs,
    ):
        # instance attributes
        self.diameter = diameter

        # init inheritance
        super().__init__(
            position, orientation, magnetization, polarization, style, **kwargs
        )

    # property getters and setters
    @property
    def diameter(self):
        """Diameter of the sphere in units of m."""
        return self._diameter

    @diameter.setter
    def diameter(self, dia):
        """Set Sphere diameter, float, meter."""
        self._diameter = check_format_input_scalar(
            dia,
            sig_name=f"{self.__class__.__name__}.diameter",
            sig_type="`None` or a positive number (int, float)",
            allow_None=True,
            forbid_negative=True,
            unit="m",
        )

    @property
    def _default_style_description(self):
        """Default style description text"""
        if self.diameter is None:
            return "no dimension"
        return f"D={unit_prefix(self.diameter, 'm')}"<|MERGE_RESOLUTION|>--- conflicted
+++ resolved
@@ -85,16 +85,11 @@
      [8.40017059e-05 1.34701220e-04 8.69866146e-06]]
     """
 
-<<<<<<< HEAD
-    _field_func = staticmethod(magnet_sphere_field)
+    _field_func = staticmethod(BHJM_magnet_sphere)
     _field_func_kwargs = {
         "polarization": {"ndim": 2, "unit": "T"},
         "diameter": {"ndim": 1, "unit": "m"},
     }
-=======
-    _field_func = staticmethod(BHJM_magnet_sphere)
-    _field_func_kwargs_ndim = {"polarization": 2, "diameter": 1}
->>>>>>> b0b653e6
     get_trace = make_Sphere
 
     def __init__(
