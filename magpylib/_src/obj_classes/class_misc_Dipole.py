--- conflicted
+++ resolved
@@ -82,13 +82,8 @@
      [0.0100802  0.01720799 0.00712778]]
     """
 
-<<<<<<< HEAD
-    _field_func = staticmethod(dipole_field)
+    _field_func = staticmethod(BHJM_dipole)
     _field_func_kwargs = {"moment": {"ndim": 2, "unit": "A·m²"}}
-=======
-    _field_func = staticmethod(BHJM_dipole)
-    _field_func_kwargs_ndim = {"moment": 2}
->>>>>>> 8241aad9
     _style_class = DipoleStyle
     get_trace = make_Dipole
     _autosize = True
