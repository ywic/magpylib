--- conflicted
+++ resolved
@@ -100,16 +100,11 @@
      [0.00030049 0.00031044 0.00031044]]
     """
 
-<<<<<<< HEAD
-    _field_func = staticmethod(triangle_field)
+    _field_func = staticmethod(BHJM_triangle)
     _field_func_kwargs = {
         "polarization": {"ndim": 2, "unit": "T"},
         "vertices": {"ndim": 2, "unit": "m"},
     }
-=======
-    _field_func = staticmethod(BHJM_triangle)
-    _field_func_kwargs_ndim = {"polarization": 2, "vertices": 2}
->>>>>>> b0b653e6
     get_trace = make_Triangle
     _style_class = TriangleStyle
 
