""" Display function codes"""
from functools import lru_cache
from itertools import cycle
from typing import Tuple

import numpy as np
from scipy.spatial.transform import Rotation as RotScipy

from magpylib._src.defaults.defaults_classes import default_settings as Config
from magpylib._src.defaults.defaults_utility import linearize_dict
from magpylib._src.style import get_style
from magpylib._src.utility import format_obj_input


# pylint: disable=too-many-branches
def place_and_orient_model3d(
    model_kwargs,
    model_args=None,
    orientation=None,
    position=None,
    coordsargs=None,
    scale=1,
    return_model_args=False,
    **kwargs,
):
    """places and orients mesh3d dict"""
    if orientation is None and position is None:
        return {**model_kwargs, **kwargs}
    position = (0.0, 0.0, 0.0) if position is None else position
    position = np.array(position, dtype=float)
    new_model_dict = {}
    if model_args is None:
        model_args = ()
    new_model_args = list(model_args)
    if model_args:
        if coordsargs is None:  # matplotlib default
            coordsargs = {"x": "args[0]", "y": "args[1]", "z": "args[2]"}
    vertices = []
    if coordsargs is None:
        coordsargs = {"x": "x", "y": "y", "z": "z"}
    useargs = False
    for k in "xyz":
        key = coordsargs[k]
        if key.startswith("args"):
            useargs = True
            ind = int(key[5])
            v = model_args[ind]
        else:
            if key in model_kwargs:
                v = model_kwargs[key]
            else:
                raise ValueError(
                    "Rotating/Moving of provided model failed, trace dictionary "
                    f"has no argument {k!r}, use `coordsargs` to specify the names of the "
                    "coordinates to be used.\n"
                    "Matplotlib backends will set up coordsargs automatically if "
                    "the `args=(xs,ys,zs)` argument is provided."
                )
        vertices.append(v)

    vertices = np.array(vertices)

    # sometimes traces come as (n,m,3) shape
    vert_shape = vertices.shape
    vertices = np.reshape(vertices, (3, -1))

    vertices = vertices.T

    if orientation is not None:
        vertices = orientation.apply(vertices)
    new_vertices = (vertices * scale + position).T
    new_vertices = np.reshape(new_vertices, vert_shape)
    for i, k in enumerate("xyz"):
        key = coordsargs[k]
        if useargs:
            ind = int(key[5])
            new_model_args[ind] = new_vertices[i]
        else:
            new_model_dict[key] = new_vertices[i]
    new_model_kwargs = {**model_kwargs, **new_model_dict, **kwargs}

    out = (new_model_kwargs,)
    if return_model_args:
        out += (new_model_args,)
    return out[0] if len(out) == 1 else out


def draw_arrowed_line(
    vec, pos, sign=1, arrow_size=1, arrow_pos=0.5, pivot="middle"
) -> Tuple:
    """
    Provides x,y,z coordinates of an arrow drawn in the x-y-plane (z=0), showing up the y-axis and
    centered in x,y,z=(0,0,0). The arrow vertices are then turned in the direction of `vec` and
    moved to position `pos`.
    """
    norm = np.linalg.norm(vec)
    nvec = np.array(vec) / norm
    yaxis = np.array([0, 1, 0])
    cross = np.cross(nvec, yaxis)
    dot = np.dot(nvec, yaxis)
    n = np.linalg.norm(cross)
    arrow_shift = arrow_pos - 0.5
    hy = sign * 0.1 * arrow_size
    hx = 0.06 * arrow_size
    anchor = (
        (0, -0.5, 0)
        if pivot == "tip"
        else (0, 0.5, 0)
        if pivot == "tail"
        else (0, 0, 0)
    )
    arrow = (
        np.array(
            [
                [0, -0.5, 0],
                [0, arrow_shift, 0],
                [-hx, arrow_shift - hy, 0],
                [0, arrow_shift, 0],
                [hx, arrow_shift - hy, 0],
                [0, arrow_shift, 0],
                [0, 0.5, 0],
            ]
            + np.array(anchor)
        )
        * norm
    )
    if n == 0 and dot == -1:
        R = RotScipy.from_rotvec([0, 0, np.pi])
        arrow = R.apply(arrow)
    elif n != 0:
        t = np.arccos(dot)
        R = RotScipy.from_rotvec(-t * cross / n)
        arrow = R.apply(arrow)
    x, y, z = (arrow + pos).T
    return x, y, z


def draw_arrow_from_vertices(vertices, current, arrow_size):
    """returns scatter coordinates of arrows between input vertices"""
    vectors = np.diff(vertices, axis=0)
    positions = vertices[:-1] + vectors / 2
    vertices = np.concatenate(
        [
            draw_arrowed_line(vec, pos, np.sign(current), arrow_size=arrow_size)
            for vec, pos in zip(vectors, positions)
        ],
        axis=1,
    )

    return vertices


def draw_arrowed_circle(current, diameter, arrow_size, vert):
    """draws an oriented circle with an arrow"""
    t = np.linspace(0, 2 * np.pi, vert)
    x = np.cos(t)
    y = np.sin(t)
    if arrow_size != 0:
        hy = 0.2 * np.sign(current) * arrow_size
        hx = 0.15 * arrow_size
        x = np.hstack([x, [1 + hx, 1, 1 - hx]])
        y = np.hstack([y, [-hy, 0, -hy]])
    x = x * diameter / 2
    y = y * diameter / 2
    z = np.zeros(x.shape)
    vertices = np.array([x, y, z])
    return vertices


def get_rot_pos_from_path(obj, show_path=None):
    """
    subsets orientations and positions depending on `show_path` value.
    examples:
    show_path = [1,2,8], path_len = 6 -> path_indices = [1,2,6]
    returns rots[[1,2,6]], poss[[1,2,6]]
    """
    # pylint: disable=protected-access
    # pylint: disable=invalid-unary-operand-type
    if show_path is None:
        show_path = True
    pos = obj._position
    orient = obj._orientation
    path_len = pos.shape[0]
    if show_path is True or show_path is False or show_path == 0:
        inds = np.array([-1])
    elif isinstance(show_path, int):
        inds = np.arange(path_len, dtype=int)[::-show_path]
    elif hasattr(show_path, "__iter__") and not isinstance(show_path, str):
        inds = np.array(show_path)
    inds[inds >= path_len] = path_len - 1
    inds = np.unique(inds)
    if inds.size == 0:
        inds = np.array([path_len - 1])
    rots = orient[inds]
    poss = pos[inds]
    return rots, poss, inds


def get_flatten_objects_properties(*objs, colorsequence, **kwargs):
    """Return flat dict with objs as keys object properties as values.
    Properties include: row_cols, style, legendgroup, legendtext"""
    flat_objs = {}
    for obj in objs:
        flat_sub_objs = get_flatten_objects_properties_recursive(
            *obj["objects"], colorsequence=colorsequence, **kwargs
        )
        for subobj, props in flat_sub_objs.items():
            if subobj in flat_objs:
                props["row_cols"] = flat_objs[subobj]["row_cols"]
            elif "row_cols" not in props:
                props["row_cols"] = []
            props["row_cols"].extend([(obj["row"], obj["col"], obj["output"])])
        flat_objs.update(flat_sub_objs)
    kwargs = {k: v for k, v in kwargs.items() if not k.startswith("style")}
    return flat_objs, kwargs


def get_flatten_objects_properties_recursive(
    *obj_list_semi_flat,
    colorsequence=None,
    color_cycle=None,
    parent_legendgroup=None,
    parent_color=None,
    parent_label=None,
    **kwargs,
):
    """returns a flat dict -> (obj: display_props, ...) from nested collections"""
    if color_cycle is None:
        color_cycle = cycle(colorsequence)
    flat_objs = {}
    for subobj in obj_list_semi_flat:
        isCollection = getattr(subobj, "children", None) is not None
        style = get_style(subobj, Config, **kwargs)
        if style.label is None:
            style.label = str(type(subobj).__name__)
        if parent_legendgroup is not None:
            legendgroup = parent_legendgroup
        else:
            legendgroup = f"{subobj}"
        if parent_color is not None and style.color is None:
            style.color = parent_color
        elif style.color is None:
            style.color = next(color_cycle)
        flat_objs[subobj] = {
            "legendgroup": legendgroup,
            "style": style,
            "legendtext": parent_label,
        }
        if isCollection:
            flat_objs.update(
                get_flatten_objects_properties_recursive(
                    *subobj.children,
                    colorsequence=colorsequence,
                    color_cycle=color_cycle,
                    parent_legendgroup=legendgroup,
                    parent_color=style.color,
                    parent_label=style.label,
                    **kwargs,
                )
            )
    return flat_objs


def merge_mesh3d(*traces):
    """Merges a list of plotly mesh3d dictionaries. The `i,j,k` index parameters need to cumulate
    the indices of each object in order to point to the right vertices in the concatenated
    vertices. `x,y,z,i,j,k` are mandatory fields, the `intensity` and `facecolor` parameters also
    get concatenated if they are present in all objects. All other parameter found in the
    dictionary keys are taken from the first object, other keys from further objects are ignored.
    """
    merged_trace = {}
    L = np.array([0] + [len(b["x"]) for b in traces[:-1]]).cumsum()
    for k in "ijk":
        if k in traces[0]:
            merged_trace[k] = np.hstack([b[k] + l for b, l in zip(traces, L)])
    for k in "xyz":
        merged_trace[k] = np.concatenate([b[k] for b in traces])
    for k in ("intensity", "facecolor"):
        if k in traces[0] and traces[0][k] is not None:
            merged_trace[k] = np.hstack([b[k] for b in traces])
    for k, v in traces[0].items():
        if k not in merged_trace:
            merged_trace[k] = v
    return merged_trace


def merge_scatter3d(*traces):
    """Merges a list of plotly scatter3d. `x,y,z` are mandatory fields and are concatenated with a
    `None` vertex to prevent line connection between objects to be concatenated. Keys are taken
    from the first object, other keys from further objects are ignored.
    """
    merged_trace = {}
    for k in "xyz":
        merged_trace[k] = np.hstack([pts for b in traces for pts in [[None], b[k]]])
    for k, v in traces[0].items():
        if k not in merged_trace:
            merged_trace[k] = v
    return merged_trace


def merge_traces(*traces):
    """Merges a list of plotly 3d-traces. Supported trace types are `mesh3d` and `scatter3d`.
    All traces have be of the same type when merging. Keys are taken from the first object, other
    keys from further objects are ignored.
    """
    if len(traces) > 1:
        if traces[0]["type"] == "mesh3d":
            trace = merge_mesh3d(*traces)
        elif traces[0]["type"] == "scatter3d":
            trace = merge_scatter3d(*traces)
    elif len(traces) == 1:
        trace = traces[0]
    else:
        trace = []
    return trace


def getIntensity(vertices, axis) -> np.ndarray:
    """Calculates the intensity values for vertices based on the distance of the vertices to
    the mean vertices position in the provided axis direction. It can be used for plotting
    fields on meshes. If `mag` See more infos here:https://plotly.com/python/3d-mesh/

    Parameters
    ----------
    vertices : ndarray, shape (n,3)
        The n vertices of the mesh object.
    axis : ndarray, shape (3,)
        Direction vector.

    Returns
    -------
    Intensity values: ndarray, shape (n,)
    """
    p = np.array(vertices).T
    pos = np.mean(p, axis=1)
    m = np.array(axis)
    intensity = (p[0] - pos[0]) * m[0] + (p[1] - pos[1]) * m[1] + (p[2] - pos[2]) * m[2]
    # normalize to interval [0,1] (necessary for when merging mesh3d traces)
    ptp = np.ptp(intensity)
    ptp = ptp if ptp != 0 else 1
    intensity = (intensity - np.min(intensity)) / ptp
    return intensity


@lru_cache(maxsize=32)
def getColorscale(
    color_transition=0,
    color_north="#E71111",  # 'red'
    color_middle="#DDDDDD",  # 'grey'
    color_south="#00B050",  # 'green'
) -> Tuple:
    """Provides the colorscale for a plotly mesh3d trace. The colorscale must be an array
    containing arrays mapping a normalized value to an rgb, rgba, hex, hsl, hsv, or named
    color string. At minimum, a mapping for the lowest (0) and highest (1) values is required.
    For example, `[[0, 'rgb(0,0,255)'], [1,'rgb(255,0,0)']]`. In this case the colorscale
    is created depending on the north/middle/south poles colors. If the middle color is
    None, the colorscale will only have north and south pole colors.

    Parameters
    ----------
    color_transition : float, default=0.1
        A value between 0 and 1. Sets the smoothness of the color transitions from adjacent colors
        visualization.
    color_north : str, default=None
        Magnetic north pole color.
    color_middle : str, default=None
        Color of area between south and north pole.
    color_south : str, default=None
        Magnetic north pole color.

    Returns
    -------
    colorscale: list
        Colorscale as list of tuples.
    """
    if color_middle is False:
        colorscale = (
            (0.0, color_south),
            (0.5 * (1 - color_transition), color_south),
            (0.5 * (1 + color_transition), color_north),
            (1, color_north),
        )
    else:
        colorscale = (
            (0.0, color_south),
            (0.2 - 0.2 * (color_transition), color_south),
            (0.2 + 0.3 * (color_transition), color_middle),
            (0.8 - 0.3 * (color_transition), color_middle),
            (0.8 + 0.2 * (color_transition), color_north),
            (1.0, color_north),
        )
    return colorscale


def get_scene_ranges(*traces, zoom=1) -> np.ndarray:
    """
    Returns 3x2 array of the min and max ranges in x,y,z directions of input traces. Traces can be
    any plotly trace object or a dict, with x,y,z numbered parameters.
    """
    trace3d_found = False
    if traces:
        ranges = {k: [] for k in "xyz"}
        for t in traces:
<<<<<<< HEAD
            for k, v in ranges.items():
                if "z" in t:  # only extend range for 3d traces
                    trace3d_found = True
                    v.extend(
                        [
                            np.nanmin(np.array(t[k], dtype=float)),
                            np.nanmax(np.array(t[k], dtype=float)),
                        ]
                    )
        if trace3d_found:
            r = np.array([[np.nanmin(v), np.nanmax(v)] for v in ranges.values()])
            size = np.diff(r, axis=1)
            size[size == 0] = 1
            m = size.max() / 2
            center = r.mean(axis=1)
            ranges = np.array([center - m * (1 + zoom), center + m * (1 + zoom)]).T
    if not traces or not trace3d_found:
=======
            pts = np.array([t[k] for k in "xyz"], dtype="float64").T
            try:  # for mesh3, use only vertices part of faces for range calculation
                inds = np.array([t[k] for k in "ijk"], dtype="int64").T
                pts = pts[inds].reshape(-1, 3)
            except KeyError:
                pass
            min_max = np.nanmin(pts, axis=0), np.nanmax(pts, axis=0)
            for v, min_, max_ in zip(ranges.values(), *min_max):
                v.extend([min_, max_])
        r = np.array([[np.nanmin(v), np.nanmax(v)] for v in ranges.values()])
        size = np.diff(r, axis=1)
        size[size == 0] = 1
        m = size.max() / 2
        center = r.mean(axis=1)
        ranges = np.array([center - m * (1 + zoom), center + m * (1 + zoom)]).T
    else:
>>>>>>> 8e64cede
        ranges = np.array([[-1.0, 1.0]] * 3)
    return ranges


def group_traces(*traces):
    """Group and merge mesh traces with similar properties. This drastically improves
    browser rendering performance when displaying a lot of mesh3d objects."""
    mesh_groups = {}
    common_keys = ["legendgroup", "opacity", "row", "col", "color"]
    spec_keys = {
        "mesh3d": ["colorscale", "color", "facecolor"],
        "scatter3d": [
            "marker",
            "line_dash",
            "line_color",
            "line_width",
            "marker_color",
            "marker_symbol",
            "marker_size",
            "mode",
        ],
    }
    for tr in traces:
        tr = linearize_dict(
            tr,
            separator="_",
        )
        gr = [tr["type"]]
        for k in common_keys + spec_keys[tr["type"]]:
            if k == "facecolor":
                v = tr.get(k, None) is None
            else:
                v = tr.get(k, "")
            gr.append(str(v))
        gr = "".join(gr)
        if gr not in mesh_groups:
            mesh_groups[gr] = []
        mesh_groups[gr].append(tr)

    traces = []
    for group in mesh_groups.values():
        traces.extend([merge_traces(*group)])
    return traces


def subdivide_mesh_by_facecolor(trace):
    """Subdivide a mesh into a list of meshes based on facecolor"""
    facecolor = trace["facecolor"] = np.array(trace["facecolor"])
    subtraces = []
    # pylint: disable=singleton-comparison
    facecolor[facecolor == np.array(None)] = "black"
    for color in np.unique(facecolor):
        mask = facecolor == color
        new_trace = trace.copy()
        uniq = np.unique(np.hstack([np.array(trace[k])[mask] for k in "ijk"]))
        new_inds = np.arange(len(uniq))
        mapping_ar = np.zeros(uniq.max() + 1, dtype=new_inds.dtype)
        mapping_ar[uniq] = new_inds
        for k in "ijk":
            new_trace[k] = mapping_ar[np.array(trace[k])[mask]]
        for k in "xyz":
            new_trace[k] = new_trace[k][uniq]
        new_trace["color"] = color
        new_trace.pop("facecolor")
        subtraces.append(new_trace)
    return subtraces


def process_show_input_objs(objs, **kwargs):
    """Extract max_rows and max_cols from obj list of dicts"""
    defaults = {
        "row": 1,
        "col": 1,
        "output": "model3d",
        "sumup": True,
        "pixel_agg": "mean",
    }
    max_rows = max_cols = 1
    flat_objs = []
    new_objs = {}
    subplot_specs = {}
    for obj in objs:
        if isinstance(obj, dict):
            obj = {**defaults, **obj, **kwargs}
        else:
            obj = {**defaults, "objects": obj, **kwargs}

        obj["objects"] = format_obj_input(
            obj["objects"], allow="sources+sensors+collections"
        )
        flat_objs.extend(obj["objects"])
        if obj["row"] is not None:
            max_rows = max(max_rows, obj["row"])
        if obj["col"] is not None:
            max_cols = max(max_cols, obj["col"])
        key = (obj["row"], obj["col"], obj["output"])
        if key not in new_objs:
            new_objs[key] = obj
        else:
            new_objs[key]["objects"] = list(
                dict.fromkeys(new_objs[key]["objects"] + obj["objects"])
            )
        current_subplot_specs = subplot_specs.get(key[:2], obj["output"])
        if current_subplot_specs != obj["output"]:
            raise ValueError(
                f"Row/Col {key[:2]}, received conflicting output types "
                f"{current_subplot_specs!r} vs {obj['output']!r}"
            )
        subplot_specs[key[:2]] = obj["output"]

    specs = np.array([[{"type": "scene"}] * max_cols] * max_rows)
    for inds, out in subplot_specs.items():
        if out != "model3d":
            specs[inds[0] - 1, inds[1] - 1] = {"type": "xy"}
    if max_rows == 1 and max_cols == 1:
        max_rows = max_cols = None
    return (
        list(new_objs.values()),
        list(dict.fromkeys(flat_objs)),
        max_rows,
        max_cols,
        specs,
    )


def triangles_area(triangles):
    """Return area of triangles of shape (n,3,3) into an array of shape n"""
    norm = np.cross(
        triangles[:, 1] - triangles[:, 0], triangles[:, 2] - triangles[:, 0], axis=1
    )
    return np.linalg.norm(norm, axis=1) / 2


def slice_mesh_with_plane(
    verts, tris, plane_orig=(0.0, 0.0, 0.0), plane_axis=(1.0, 0.0, 0.0)
):
    """Slice a mesh obj defined by vertices an triangles by a plane defined by its
    origin and axis. Returns two (verts, tris) tuples for left and right side."""
    dists = np.dot(verts - plane_orig, plane_axis)

    if np.any(dists == 0):
        # if planes passes some vertices shift vertices slightly
        # IMPROVE-> make special case without a hack like this
        verts += np.array([129682, -986394, 123495]) * 1e-16
        dists = np.dot(verts - plane_orig, plane_axis)
    all_dists = dists[tris]

    mask_left = np.all(all_dists < 0, axis=1)
    mask_right = np.all(all_dists > 0, axis=1)
    mask_cut = np.any(all_dists < 0, axis=1) & np.any(all_dists > 0, axis=1)
    tri_cut = mask_cut.nonzero()[0]

    d = all_dists.copy()[mask_cut]
    t = tris.copy()[tri_cut]

    s = d[:, [0, 1, 1, 2, 2, 0]].reshape(-1, 3, 2)  # pairs of distances

    # make sure the first two edges are the one intersected, if not cycle it
    im = np.prod(s, axis=2) < 0  # edge intersects if product of dist<0
    m1 = im[:, [0, 2]].sum(axis=1) == 2
    m2 = im[:, [1, 2]].sum(axis=1) == 2
    if np.any(m1):
        t[m1] = t[m1][:, [2, 0, 1]]
        s[m1] = s[m1][:, [2, 0, 1]]
        d[m1] = d[m1][:, [2, 0, 1]]
    if np.any(m2):
        t[m2] = t[m2][:, [1, 2, 0]]
        s[m2] = s[m2][:, [1, 2, 0]]
        d[m2] = d[m2][:, [1, 2, 0]]
    f = verts[t]

    p = np.abs(s).sum(axis=2)  # projected dists to plane

    e = f[:, [0, 1, 1, 2, 2, 0]].reshape(-1, 3, 2, 3)  # edges
    v = np.squeeze(np.diff(e, axis=2))  # edges vectors

    pts = (f + v * (np.abs(d) / p).reshape(-1, 3, 1))[:, :2]

    f5 = np.concatenate([f, pts], axis=1)
    f1 = f5[:, [[3, 1, 4]]]
    f2 = f5[:, [[0, 3, 2], [3, 4, 2]]]

    fl1 = f1[d[:, 0] > 0].reshape(-1, 3, 3)
    fr1 = f1[d[:, 0] < 0].reshape(-1, 3, 3)
    fl2 = f2[d[:, 0] < 0].reshape(-1, 3, 3)
    fr2 = f2[d[:, 0] > 0].reshape(-1, 3, 3)

    fl0 = verts[tris[mask_left]]
    fr0 = verts[tris[mask_right]]

    fl = np.concatenate([fl0, fl1, fl2]).reshape((-1, 3))
    fr = np.concatenate([fr0, fr1, fr2]).reshape((-1, 3))

    vr, tr = np.unique(fr, axis=0, return_inverse=True)
    tr = tr.reshape((-1, 3))

    vl, tl = np.unique(fl, axis=0, return_inverse=True)
    tl = tl.reshape((-1, 3))
    return (vl, tl), (vr, tr)


def slice_mesh_from_colorscale(trace, axis, colorscale):
    """Slice mesh3d obj by axis and colorsale. Return single mesh dict with according
    facecolor argument."""
    cs = colorscale
    origs = np.array(list(dict.fromkeys([v[0] for v in cs])))[1:-1]
    colors = list(dict.fromkeys([v[1] for v in cs]))
    vr = np.array([v for k, v in trace.items() if k in "xyz"]).T
    tr = np.array([v for k, v in trace.items() if k in "ijk"]).T
    axis = axis / np.linalg.norm(axis)
    dists = np.dot(vr + np.mean(vr, axis=0), axis)
    ptp = np.ptp(dists)
    shift = np.mean([vr[np.argmin(dists)], vr[np.argmax(dists)]], axis=0)
    origs = np.vstack((origs - 0.5) * ptp) * axis + shift

    traces = []
    for ind, color in enumerate(colors):
        if ind < len(origs):
            (vl, tl), (vr, tr) = slice_mesh_with_plane(vr, tr, origs[ind], axis)
        else:
            vl, tl = vr, tr
        trace_temp = dict(zip("xyzijk", [*vl.T, *tl.T]))
        trace_temp.update(facecolor=np.array([color] * len(tl)))
        traces.append(trace_temp)
    return {**trace, **merge_mesh3d(*traces)}<|MERGE_RESOLUTION|>--- conflicted
+++ resolved
@@ -401,16 +401,19 @@
     if traces:
         ranges = {k: [] for k in "xyz"}
         for t in traces:
-<<<<<<< HEAD
-            for k, v in ranges.items():
-                if "z" in t:  # only extend range for 3d traces
-                    trace3d_found = True
-                    v.extend(
-                        [
-                            np.nanmin(np.array(t[k], dtype=float)),
-                            np.nanmax(np.array(t[k], dtype=float)),
-                        ]
-                    )
+            coords = "xy"
+            if "z" in t:  # only extend range for 3d traces
+                trace3d_found = True
+                coords = "xyz"
+            pts = np.array([t[k] for k in coords], dtype="float64").T
+            try:  # for mesh3, use only vertices part of faces for range calculation
+                inds = np.array([t[k] for k in "ijk"], dtype="int64").T
+                pts = pts[inds].reshape(-1, 3)
+            except KeyError:
+                pass
+            min_max = np.nanmin(pts, axis=0), np.nanmax(pts, axis=0)
+            for v, min_, max_ in zip(ranges.values(), *min_max):
+                v.extend([min_, max_])
         if trace3d_found:
             r = np.array([[np.nanmin(v), np.nanmax(v)] for v in ranges.values()])
             size = np.diff(r, axis=1)
@@ -419,24 +422,6 @@
             center = r.mean(axis=1)
             ranges = np.array([center - m * (1 + zoom), center + m * (1 + zoom)]).T
     if not traces or not trace3d_found:
-=======
-            pts = np.array([t[k] for k in "xyz"], dtype="float64").T
-            try:  # for mesh3, use only vertices part of faces for range calculation
-                inds = np.array([t[k] for k in "ijk"], dtype="int64").T
-                pts = pts[inds].reshape(-1, 3)
-            except KeyError:
-                pass
-            min_max = np.nanmin(pts, axis=0), np.nanmax(pts, axis=0)
-            for v, min_, max_ in zip(ranges.values(), *min_max):
-                v.extend([min_, max_])
-        r = np.array([[np.nanmin(v), np.nanmax(v)] for v in ranges.values()])
-        size = np.diff(r, axis=1)
-        size[size == 0] = 1
-        m = size.max() / 2
-        center = r.mean(axis=1)
-        ranges = np.array([center - m * (1 + zoom), center + m * (1 + zoom)]).T
-    else:
->>>>>>> 8e64cede
         ranges = np.array([[-1.0, 1.0]] * 3)
     return ranges
 
