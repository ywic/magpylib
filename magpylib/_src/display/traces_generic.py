"""Generic trace drawing functionalities"""

# pylint: disable=C0302
# pylint: disable=too-many-branches
# pylint: disable=too-many-statements
# pylint: disable=too-many-nested-blocks
# pylint: disable=cyclic-import
import numbers
import warnings
from collections import Counter
from itertools import chain
from itertools import cycle
from typing import Tuple

import numpy as np

import magpylib as magpy
from magpylib._src.defaults.defaults_classes import default_settings
from magpylib._src.defaults.defaults_utility import ALLOWED_LINESTYLES
from magpylib._src.defaults.defaults_utility import ALLOWED_SYMBOLS
from magpylib._src.defaults.defaults_utility import linearize_dict
from magpylib._src.display.traces_utility import draw_arrowed_line
from magpylib._src.display.traces_utility import get_legend_label
from magpylib._src.display.traces_utility import get_objects_props_by_row_col
from magpylib._src.display.traces_utility import get_rot_pos_from_path
from magpylib._src.display.traces_utility import get_scene_ranges
from magpylib._src.display.traces_utility import getColorscale
from magpylib._src.display.traces_utility import getIntensity
from magpylib._src.display.traces_utility import group_traces
from magpylib._src.display.traces_utility import place_and_orient_model3d
from magpylib._src.display.traces_utility import rescale_traces
from magpylib._src.display.traces_utility import slice_mesh_from_colorscale
from magpylib._src.style import DefaultMarkers
from magpylib._src.utility import format_obj_input
from magpylib._src.utility import get_unit_factor
from magpylib._src.utility import style_temp_edit
from magpylib._src.utility import unit_prefix


class MagpyMarkers:
    """A class that stores markers 3D-coordinates."""

    def __init__(self, *markers):
        self._style = DefaultMarkers()
        self.markers = np.array(markers)

    @property
    def style(self):
        """Style property"""
        return self._style

    def get_trace(self, **kwargs):
        """Create the plotly mesh3d parameters for a Sensor object in a dictionary based on the
        provided arguments."""
        style = self.style
        x, y, z = self.markers.T
        marker_kwargs = {
            f"marker_{k}": v
            for k, v in style.marker.as_dict(flatten=True, separator="_").items()
        }
        marker_kwargs["marker_color"] = (
            style.marker.color if style.marker.color is not None else style.color
        )
        trace = {
            "type": "scatter3d",
            "x": x,
            "y": y,
            "z": z,
            "mode": "markers",
            "showlegend": style.legend.show,  # pylint: disable=no-member
            **marker_kwargs,
            **kwargs,
        }
        name = "Marker" if len(x) == 1 else "Markers"
        suff = "" if len(x) == 1 else f" ({len(x)} points)"
        trace["name"] = f"{name}{suff}"
        return trace


def update_magnet_mesh(
    mesh_dict, mag_style=None, magnetization=None, color_slicing=False
):
    """
    Updates an existing plotly mesh3d dictionary of an object which has a magnetic vector. The
    object gets colorized, positioned and oriented based on provided arguments.
    Slicing allows for matplotlib to show colorgradients approximations by slicing the mesh into
    the colorscales colors, remesh it and merge with assigning facecolor for each part.
    """
    mag_color = mag_style.color
    if magnetization is None:
        magnetization = np.array([0.0, 0.0, 0.0], dtype=float)
    if mag_style.show:
        vertices = np.array([mesh_dict[k] for k in "xyz"]).T
        color_middle = mag_color.middle
        if mag_color.mode == "tricycle":
            color_middle = mesh_dict["color"]
        elif mag_color.mode == "bicolor":
            color_middle = False
        ct = mag_color.transition
        cs = getColorscale(
            color_transition=0 if color_slicing else ct,
            color_north=mag_color.north,
            color_middle=color_middle,
            color_south=mag_color.south,
        )
        if color_slicing:
            if np.all(magnetization == 0):
                mesh_dict["color"] = mag_color.middle
            else:
                tr = slice_mesh_from_colorscale(mesh_dict, magnetization, cs)
                mesh_dict.update(tr)
        else:
            mesh_dict["colorscale"] = cs
            mesh_dict["intensity"] = getIntensity(
                vertices=vertices,
                axis=magnetization,
            )
        mesh_dict["showscale"] = False
        mesh_dict.pop("color_slicing", None)
    return mesh_dict


def make_mag_arrows(obj):
    """draw direction of magnetization of faced magnets

    Parameters
    ----------
    - obj: object with magnetization vector to be drawn
    - colors: colors of faced_objects
    - show_path(bool or int): draw on every position where object is displayed
    """
    # pylint: disable=protected-access

    # vector length, color and magnetization
    style = obj.style
    arrow = style.magnetization.arrow
    length = 1
    color = style.color if arrow.color is None else arrow.color
    if arrow.sizemode == "scaled":
        if hasattr(obj, "diameter"):
            length = obj.diameter  # Sphere
        elif isinstance(obj, magpy.misc.Triangle):
            length = np.amax(obj.vertices) - np.amin(obj.vertices)
        elif hasattr(obj, "mesh"):
            length = np.amax(np.ptp(obj.mesh.reshape(-1, 3), axis=0))
        elif hasattr(obj, "vertices"):
            length = np.amax(np.ptp(obj.vertices, axis=0))
        else:  # Cuboid, Cylinder, CylinderSegment
            length = np.amax(obj.dimension[:3])
        length *= 1.5
    length *= arrow.size
    mag = obj.magnetization
    # collect all draw positions and directions
    pos = getattr(obj, "_barycenter", obj._position)[0] - obj._position[0]
    direc = mag / (np.linalg.norm(mag) + 1e-6) * length
    x, y, z = draw_arrowed_line(
        direc, pos, sign=1, arrow_pos=arrow.offset, pivot="tail"
    ).T
    trace = {
        "type": "scatter3d",
        "mode": "lines",
        "line_width": arrow.width,
        "line_dash": arrow.style,
        "line_color": color,
        "x": x,
        "y": y,
        "z": z,
        "showlegend": False,
    }
    return trace


def make_path(input_obj, label=None):
    """draw obj path based on path style properties"""
    style = input_obj.style
    x, y, z = np.array(input_obj.position).T
    txt_kwargs = (
        {"mode": "markers+text+lines", "text": list(range(len(x)))}
        if style.path.numbering
        else {"mode": "markers+lines"}
    )
    marker = style.path.marker.as_dict()
    marker["symbol"] = marker["symbol"]
    marker["color"] = style.color if marker["color"] is None else marker["color"]
    line = style.path.line.as_dict()
    line["dash"] = line["style"]
    line["color"] = style.color if line["color"] is None else line["color"]
    line = {k: v for k, v in line.items() if k != "style"}
    scatter_path = {
        "type": "scatter3d",
        "x": x,
        "y": y,
        "z": z,
        "name": label,
        **{f"marker_{k}": v for k, v in marker.items()},
        **{f"line_{k}": v for k, v in line.items()},
        **txt_kwargs,
        "opacity": style.opacity,
    }
    return scatter_path


def get_trace2D_dict(
    BH,
    *,
    field_str,
    coords_str,
    obj_lst_str,
    focus_inds,
    frames_indices,
    mode,
    label_suff,
    units_polarization,
    units_magnetization,
    **kwargs,
):
    """return a 2d trace based on field and parameters"""
    coords_inds = ["xyz".index(k) for k in coords_str]
    y = BH.T[list(coords_inds)]
    if len(coords_inds) == 1:
        y = y[0]
    else:
        y = np.linalg.norm(y, axis=0)
    marker_size = np.array([3] * len(frames_indices))
    marker_size[focus_inds] = 15
    title = f"{field_str}{''.join(coords_str)}"
    unit = (
        units_polarization
        if field_str in "BJ"
        else units_magnetization if field_str in "HM" else ""
    )
    trace = {
        "mode": "lines+markers",
        "legendgrouptitle_text": f"{title}"
        + (f" ({label_suff})" if label_suff else ""),
        "text": mode,
        "hovertemplate": (
            "<b>Path index</b>: %{x}    "
            f"<b>{title}</b>: %{{y:.3s}}{unit}<br>"
            f"<b>{'sources'}</b>:<br>{obj_lst_str['sources']}<br>"
            f"<b>{'sensors'}</b>:<br>{obj_lst_str['sensors']}"
            # "<extra></extra>",
        ),
        "x": frames_indices,
        "y": y[frames_indices],
        "marker_size": marker_size,
        "showlegend": True,
        "legendgroup": f"{title}{label_suff}",
    }
    trace.update(kwargs)
    return trace


def get_traces_2D(
    *objects,
    output=("Bx", "By", "Bz"),
    row=None,
    col=None,
    sumup=True,
    pixel_agg=None,
    in_out="auto",
    styles=None,
    units_polarization="T",
    units_magnetization="A/m",
    # pylint: disable=unused-argument
    units_length="m",
    zoom=0,
):
    """draws and animates sensor values over a path in a subplot"""
    # pylint: disable=import-outside-toplevel
    from magpylib._src.fields.field_wrap_BH import getBH_level2

    sources = format_obj_input(objects, allow="sources+collections")
    sources = [
        s
        for s in sources
        if not (isinstance(s, magpy.Collection) and not s.sources_all)
    ]
    sensors = format_obj_input(objects, allow="sensors+collections")
    sensors = [
        sub_s
        for s in sensors
        for sub_s in (s.sensors_all if isinstance(s, magpy.Collection) else [s])
    ]

    if not isinstance(output, (list, tuple)):
        output = [output]
    output_params = {}
    field_str_list = []
    for out, linestyle in zip(output, cycle(ALLOWED_LINESTYLES[:6])):
        field_str, *coords_str = out
        if not coords_str:
            coords_str = list("xyz")
        if field_str not in "BHMJ" and set(coords_str).difference(set("xyz")):
            raise ValueError(
                "The `output` parameter must start with 'B', 'H', 'M', 'J' "
                "and be followed by a combination of 'x', 'y', 'z' (e.g. 'Bxy' or ('Bxy', 'Bz') )"
                f"\nreceived {out!r} instead"
            )
        field_str_list.append(field_str)
        output_params[out] = {
            "field_str": field_str,
            "coords_str": coords_str,
            "line_dash": linestyle,
        }
    field_str_list = list(dict.fromkeys(field_str_list))
    BH_array = {}
    for field_str in field_str_list:
        BH_array[field_str] = getBH_level2(
            sources,
            sensors,
            sumup=sumup,
            squeeze=False,
            field=field_str,
            pixel_agg=pixel_agg,
            output="ndarray",
            in_out=in_out,
        )
        # swap axes to have sensors first, path second
        BH_array[field_str] = BH_array[field_str].swapaxes(1, 2)
    frames_indices = np.arange(0, BH_array[field_str_list[0]].shape[2])

    def get_focus_inds(*objs):
        focus_inds = []
        for obj in objs:
            style = styles.get(obj, obj.style)
            frames = style.path.frames
            inds = [] if frames is None else frames
            if isinstance(inds, numbers.Number):
                # pylint: disable=invalid-unary-operand-type
                inds = frames_indices[::-frames]
            focus_inds.extend(inds)
        focus_inds = list(dict.fromkeys(focus_inds))
        return focus_inds if focus_inds else [-1]

    def get_obj_list_str(objs):
        if len(objs) < 8:
            obj_lst_str = "<br>".join(f" - {s}" for s in objs)
        else:
            counts = Counter(s.__class__.__name__ for s in objs)
            obj_lst_str = "<br>".join(f" {v}x {k}" for k, v in counts.items())
        return obj_lst_str

    def get_label_and_color(obj):
        style = styles.get(obj, None)
        style = obj.style if style is None else style
        label = get_legend_label(obj, style=style)
        color = getattr(style, "color", None)
        return label, color

    obj_lst_str = {
        "sources": get_obj_list_str(sources),
        "sensors": get_obj_list_str(sensors),
    }
    mode = "sources" if sumup else "sensors"

    traces = []
    for src_ind, src in enumerate(sources):
        if src_ind == 1 and sumup:
            break
        label_src, color_src = get_label_and_color(src)
        symbols = cycle(ALLOWED_SYMBOLS[:6])
        for sens_ind, sens in enumerate(sensors):
            focus_inds = get_focus_inds(src, sens)
            label_sens, color_sens = get_label_and_color(sens)
            label_suff = label_sens
            label = label_src
            line_color = color_src
            marker_color = color_sens if len(sensors) > 1 else None
            if sumup:
                line_color = color_sens
                label = label_sens
                label_suff = (
                    f"{label_src}" if len(sources) == 1 else f"{len(sources)} sources"
                )
            num_of_pix = (
                len(sens.pixel.reshape(-1, 3))
                if (not isinstance(sens, magpy.Collection))
                and sens.pixel is not None
                and sens.pixel.ndim != 1
                else 1
            )
            pix_suff = ""
            num_of_pix_to_show = 1 if pixel_agg else num_of_pix
            for pix_ind in range(num_of_pix_to_show):
                marker_symbol = next(symbols)
                if num_of_pix > 1:
                    if pixel_agg:
                        pix_suff = f" - {num_of_pix} pixels {pixel_agg}"
                    else:
                        pix_suff = f" - pixel {pix_ind}"
                for param in output_params.values():
                    BH = BH_array[param["field_str"]][src_ind, sens_ind, :, pix_ind]
                    traces.append(
                        get_trace2D_dict(
                            BH,
                            **param,
                            obj_lst_str=obj_lst_str,
                            focus_inds=focus_inds,
                            frames_indices=frames_indices,
                            mode=mode,
                            label_suff=label_suff,
                            name=f"{label}{pix_suff}",
                            line_color=line_color,
                            marker_color=marker_color,
                            marker_line_color=marker_color,
                            marker_symbol=marker_symbol,
                            type="scatter",
                            row=row,
                            col=col,
                            units_polarization=units_polarization,
                            units_magnetization=units_magnetization,
                        )
                    )
    return traces


def process_extra_trace(model):
    "process extra trace attached to some magpylib object"
    extr = model["model3d"]
    model_kwargs = {**(extr.kwargs() if callable(extr.kwargs) else extr.kwargs)}
    model_args = extr.args() if callable(extr.args) else extr.args
    trace3d = {
        "constructor": extr.constructor,
        "kwargs": model_kwargs,
        "args": model_args,
        "coordsargs": extr.coordsargs,
        "kwargs_extra": model["kwargs_extra"],
    }
    kwargs, args = place_and_orient_model3d(
        model_kwargs=model_kwargs,
        model_args=model_args,
        orientation=model["orientation"],
        position=model["position"],
        coordsargs=extr.coordsargs,
        scale=extr.scale,
        return_model_args=True,
    )
    trace3d["kwargs"].update(kwargs)
    trace3d["args"] = args
    return trace3d


def get_generic_traces3D(
    input_obj,
    sources,
    autosize=None,
    legendgroup=None,
    legendtext=None,
    showlegend=None,
    supports_colorgradient=True,
    extra_backend=False,
    row=1,
    col=1,
    path_ind=-1,
    **kwargs,
) -> list:
    """
    This is a helper function providing the plotly traces for any object of the magpylib library. If
    the object is not supported, the trace representation will fall back to a single scatter point
    with the object name marked above it.

    - If the object has a path (multiple positions), the function will return both the object trace
    and the corresponding path trace. The legend entry of the path trace will be hidden but both
    traces will share the same `legendgroup` so that a legend entry click will hide/show both traces
    at once. From the user's perspective, the traces will be merged.

    - The argument caught by the kwargs dictionary must all be arguments supported both by
    `scatter3d` and `mesh3d` plotly objects, otherwise an error will be raised.
    """

    # pylint: disable=too-many-branches
    # pylint: disable=too-many-statements
    # pylint: disable=too-many-nested-blocks
    # pylint: disable=protected-access
    # pylint: disable=import-outside-toplevel
    style = input_obj.style
    is_mag_arrows = False
    is_mag = hasattr(input_obj, "magnetization") and hasattr(style, "magnetization")
    if is_mag and style.magnetization.show:
        magstyl = style.magnetization
        if magstyl.mode == "auto":
            magstyl.mode = "color" if supports_colorgradient else "arrow"
        is_mag_arrows = "arrow" in magstyl.mode
        magstyl.show = "color" in magstyl.mode

    make_func = getattr(input_obj, "get_trace", None)
    make_func_kwargs = {"legendgroup": legendgroup, **kwargs}
    if getattr(input_obj, "_autosize", False):
        make_func_kwargs["autosize"] = autosize
    if hasattr(style, "pixel"):
        make_func_kwargs.update(sources=sources, path_ind=path_ind)

    has_path = hasattr(input_obj, "position") and hasattr(input_obj, "orientation")
    path_traces_extra_non_generic_backend = []
    if not has_path and make_func is not None:
        tr = make_func(**make_func_kwargs)
        tr["row"] = row
        tr["col"] = col
        out = {"generic": [tr]}
        if extra_backend:
            out.update({extra_backend: path_traces_extra_non_generic_backend})
        return out

    orientations, positions, pos_orient_inds = get_rot_pos_from_path(
        input_obj, style.path.frames
    )
    traces_generic = []
    if pos_orient_inds.size != 0:
        if style.model3d.showdefault and make_func is not None:
            p_trs = make_func(**make_func_kwargs)
            p_trs = [p_trs] if isinstance(p_trs, dict) else p_trs
            for p_tr in p_trs:
                is_mag = p_tr.pop("ismagnet", is_mag)
                if is_mag and p_tr.get("type", "") == "mesh3d":
                    p_tr = update_magnet_mesh(
                        p_tr,
                        mag_style=style.magnetization,
                        magnetization=input_obj.magnetization,
                        color_slicing=not supports_colorgradient,
                    )

                traces_generic.append(p_tr)

        extra_model3d_traces = (
            style.model3d.data if style.model3d.data is not None else []
        )
        for extr in extra_model3d_traces:
            if not extr.show:
                continue
            extr.update(extr.updatefunc())  # update before checking backend
            if extr.backend == "generic":
                extr.update(extr.updatefunc())
                tr_non_generic = {"opacity": style.opacity}
                ttype = extr.constructor.lower()
                obj_extr_trace = extr.kwargs() if callable(extr.kwargs) else extr.kwargs
                obj_extr_trace = {"type": ttype, **obj_extr_trace}
                if ttype == "scatter3d":
                    for k in ("marker", "line"):
                        tr_non_generic[f"{k}_color"] = tr_non_generic.get(
                            f"{k}_color", style.color
                        )
                elif ttype == "mesh3d":
                    tr_non_generic["showscale"] = tr_non_generic.get("showscale", False)
                    tr_non_generic["color"] = tr_non_generic.get("color", style.color)
                else:  # pragma: no cover
                    raise ValueError(
                        f"{ttype} is not supported, only 'scatter3d' and 'mesh3d' are"
                    )
                tr_non_generic.update(linearize_dict(obj_extr_trace, separator="_"))
                traces_generic.append(tr_non_generic)

    if is_mag_arrows:
        mag = input_obj.magnetization
        mag = np.array([0.0, 0.0, 0.0]) if mag is None else mag
        if not np.all(mag == 0):
            mag_arrow_tr = make_mag_arrows(input_obj)
            traces_generic.append(mag_arrow_tr)

    legend_label = get_legend_label(input_obj)

    path_traces_generic = []
    for tr in traces_generic:
        temp_rot_traces = []
        name_suff = tr.pop("name_suffix", None)
        name = tr.get("name", "") if legendtext is None else legendtext
        for orient, pos in zip(orientations, positions):
            tr1 = place_and_orient_model3d(tr, orientation=orient, position=pos)
            if name_suff is not None:
                tr1["name"] = f"{name}{name_suff}"
            temp_rot_traces.append(tr1)
        path_traces_generic.extend(group_traces(*temp_rot_traces))

    if np.array(input_obj.position).ndim > 1 and style.path.show:
        scatter_path = make_path(input_obj, legend_label)
        path_traces_generic.append(scatter_path)

    path_traces_generic = group_traces(*path_traces_generic)

    for tr in path_traces_generic:
        tr.update(place_and_orient_model3d(tr))
        tr.update(row=row, col=col)
        if tr.get("opacity", None) is None:
            tr["opacity"] = style.opacity
        if tr.get("legendgroup", None) is None:
            # allow invalid trimesh traces to have their own legendgroup
            tr["legendgroup"] = legendgroup
        if legendtext is not None:
            tr["name"] = legendtext
        elif "name" not in tr:
            tr["name"] = legend_label
        if tr.get("facecolor", None) is not None:
            # this allows merging of 3d meshes, ignoring different colors
            tr["color"] = None
        tr_showleg = tr.get("showlegend", None)
        # tr_showleg = True if tr_showleg is None else tr_showleg
        tr["showlegend"] = (
            showlegend
            if showlegend is not None
            else tr_showleg if style.legend.show else False
        )
    out = {"generic": path_traces_generic}

    if extra_backend:
        for extr in extra_model3d_traces:
            if not extr.show:
                continue
            extr.update(extr.updatefunc())  # update before checking backend
            if extr.backend == extra_backend:
                for orient, pos in zip(orientations, positions):
                    tr_non_generic = {
                        "model3d": extr,
                        "position": pos,
                        "orientation": orient,
                        "kwargs_extra": {
                            "opacity": style.opacity,
                            "color": style.color,
                            "legendgroup": legendgroup,
                            "showlegend": (
                                showlegend
                                if showlegend is not None
                                else None if style.legend.show else False
                            ),
                            "name": legendtext if legendtext else legend_label,
                            "row": row,
                            "col": col,
                        },
                    }
                    tr_non_generic = process_extra_trace(tr_non_generic)
                    path_traces_extra_non_generic_backend.append(tr_non_generic)
        out.update({extra_backend: path_traces_extra_non_generic_backend})
    return out


def clean_legendgroups(frames, clean_2d=False):
    """removes legend duplicates for a plotly figure"""
    for fr in frames:
        legendgroups = {}
        for tr in chain(fr["data"], fr["extra_backend_traces"]):
            if "z" in tr or clean_2d or "kwargs_extra" in tr:
                tr = tr.get("kwargs_extra", tr)
                lg = tr.get("legendgroup", None)
                if lg is not None:
                    tr_showlegend = tr.get("showlegend", None)
                    tr["showlegend"] = True if tr_showlegend is None else tr_showlegend
                    if lg not in legendgroups:
                        legendgroups[lg] = {"traces": [], "backup": None}
                    else:  # tr.legendgrouptitle.text is None:
                        tr["showlegend"] = False
                    legendgroups[lg]["traces"].append(tr)
                    if tr_showlegend is None:
                        legendgroups[lg]["backup"] = tr
    # legends with showlegend
    for lg in legendgroups.values():  # pragma: no cover
        if lg["backup"] is not None and all(
            tr["showlegend"] is False for tr in lg["traces"]
        ):
            lg["backup"]["showlegend"] = True


def process_animation_kwargs(obj_list, animation=False, **kwargs):
    """Update animation kwargs"""
    flat_obj_list = format_obj_input(obj_list)
    # set animation and animation_time
    if isinstance(animation, numbers.Number) and not isinstance(animation, bool):
        kwargs["animation_time"] = animation
        animation = True
    if (
        not any(
            getattr(obj, "position", np.array([])).ndim > 1 for obj in flat_obj_list
        )
        and animation is not False
    ):  # check if some path exist for any object
        animation = False
        warnings.warn("No path to be animated detected, displaying standard plot")

    # pylint: disable=no-member
    anim_def = default_settings.display.animation.copy()
    anim_def.update({k[10:]: v for k, v in kwargs.items()}, _match_properties=False)
    animation_kwargs = {f"animation_{k}": v for k, v in anim_def.as_dict().items()}
    kwargs = {k: v for k, v in kwargs.items() if not k.startswith("animation")}
    return kwargs, animation, animation_kwargs


def extract_animation_properties(
    objs,
    *,
    animation_maxfps,
    animation_time,
    animation_fps,
    animation_maxframes,
    # pylint: disable=unused-argument
    animation_slider,
    animation_output,
):
    """Extract animation properties"""
    # pylint: disable=import-outside-toplevel
    from magpylib._src.obj_classes.class_Collection import Collection

    path_lengths = []
    for obj in objs:
        subobjs = [obj]
        if isinstance(obj, Collection):
            subobjs.extend(obj.children)
        for subobj in subobjs:
            path_len = getattr(subobj, "_position", np.array((0.0, 0.0, 0.0))).shape[0]
            path_lengths.append(path_len)

    max_pl = max(path_lengths)
    if animation_fps > animation_maxfps:
        warnings.warn(
            f"The set `animation_fps` at {animation_fps} is greater than the max allowed of"
            f" {animation_maxfps}. `animation_fps` will be set to"
            f" {animation_maxfps}. "
            f"You can modify the default value by setting it in "
            "`magpylib.defaults.display.animation.maxfps`"
        )
        animation_fps = animation_maxfps

    maxpos = min(animation_time * animation_fps, animation_maxframes)

    if max_pl <= maxpos:
        path_indices = np.arange(max_pl)
    else:
        round_step = max_pl / (maxpos - 1)
        ar = np.linspace(0, max_pl, max_pl, endpoint=False)
        path_indices = np.unique(np.floor(ar / round_step) * round_step).astype(
            int
        )  # downsampled indices
        path_indices[-1] = (
            max_pl - 1
        )  # make sure the last frame is the last path position

    # calculate exponent of last frame index to avoid digit shift in
    # frame number display during animation
    exp = (
        np.log10(path_indices.max()).astype(int) + 1
        if path_indices.ndim != 0 and path_indices.max() > 0
        else 1
    )

    frame_duration = int(animation_time * 1000 / path_indices.shape[0])
    new_fps = int(1000 / frame_duration)
    if max_pl > animation_maxframes:
        warnings.warn(
            f"The number of frames ({max_pl}) is greater than the max allowed "
            f"of {animation_maxframes}. The `animation_fps` will be set to {new_fps}. "
            f"You can modify the default value by setting it in "
            "`magpylib.defaults.display.animation.maxframes`"
        )

    return path_indices, exp, frame_duration


def get_traces_3D(flat_objs_props, extra_backend=False, autosize=None, **kwargs):
    """Return traces, traces to resize and extra_backend_traces"""
    extra_backend_traces = []
    traces_dict = {}
    for obj, params in flat_objs_props.items():
        if autosize is None and getattr(obj, "_autosize", False):
            # temporary coordinates to be able to calculate ranges
            # pylint: disable=protected-access
            x, y, z = obj._position.T
            traces_dict[obj] = [{"x": x, "y": y, "z": z, "_autosize": True}]
        else:
            params = {**params, **kwargs}
            traces_dict[obj] = []
            with style_temp_edit(obj, style_temp=params.pop("style", None), copy=True):
                out_traces = get_generic_traces3D(
                    obj,
                    extra_backend=extra_backend,
                    autosize=autosize,
                    **params,
                )
                if extra_backend:
                    extra_backend_traces.extend(out_traces.get(extra_backend, []))
                traces_dict[obj].extend(out_traces["generic"])
    return traces_dict, extra_backend_traces


def draw_frame(objs, *, colorsequence, rc_params, style_kwargs, **kwargs) -> Tuple:
    """
    Creates traces from input `objs` and provided parameters, updates the size of objects like
    Sensors and Dipoles in `kwargs` depending on the canvas size.

    Returns
    -------
    traces_dicts, kwargs: dict, dict
        returns the traces in a obj/traces_list dictionary and updated kwargs
    """
    sources = format_obj_input(
        *{sub_obj for obj in objs for sub_obj in obj["objects"]},
        allow="sources+collections",
    )
    sources = [
        s
        for s in sources
        if not (isinstance(s, magpy.Collection) and not s.sources_all)
    ]
    if colorsequence is None:
        # pylint: disable=no-member
        colorsequence = default_settings.display.colorsequence
    # dipoles and sensors use autosize, the trace building has to be put at the back of the queue.
    # autosize is calculated from the other traces overall scene range
<<<<<<< HEAD

    style_path_frames = kwargs.get(
        "style_path_frames", [-1]
    )  # get before next func strips style
    path_ind = style_path_frames[-1]
    objs_props_by_row_col, kwargs = get_objects_props_by_row_col(
        *objs, colorsequence=colorsequence, **kwargs
=======
    objs_rc = get_objects_props_by_row_col(
        *objs,
        colorsequence=colorsequence,
        style_kwargs=style_kwargs,
>>>>>>> 584e5605
    )
    traces_dict = {}
    extra_backend_traces = []
    rc_params = {} if rc_params is None else rc_params
<<<<<<< HEAD
    for rc, objs_props in objs_props_by_row_col.items():
        if objs_props["rc_params"]["output"] != "model3d":
            continue
        rc_params[rc] = rc_params.get(rc, {})
        rc_params[rc]["units_length"] = objs_props["rc_params"]["units_length"]
        rc_keys = ("row", "col")
        rc_kwargs = {k: v for k, v in objs_props["rc_params"].items() if k in rc_keys}
        traces_dict_1, extra_backend_traces_1 = get_traces_3D(
            objs_props["objects"],
            sources=sources,
            path_ind=path_ind,
            **rc_kwargs,
            **kwargs,
        )
        rc_params[rc]["autosize"] = rc_params.get(rc, {}).get("autosize", None)
        if rc_params[rc]["autosize"] is None:
            rc_params[rc]["zoom"] = objs_props["rc_params"]["zoom"]
            traces = [t for tr in traces_dict_1.values() for t in tr]
            ranges_rc = get_scene_ranges(
                *traces, *extra_backend_traces_1, zoom=rc_params[rc]["zoom"]
            )
            # pylint: disable=no-member
            autosizefactor = default_settings.display.autosizefactor
            rc_params[rc]["autosize"] = np.mean(np.diff(ranges_rc[rc])) / autosizefactor
        to_resize_keys = {
            k for k, v in traces_dict_1.items() if v and "_autosize" in v[0]
        }
        flat_objs_props = {
            k: v for k, v in objs_props["objects"].items() if k in to_resize_keys
        }
        traces_dict_2, extra_backend_traces_2 = get_traces_3D(
            flat_objs_props,
            autosize=rc_params[rc]["autosize"],
            sources=sources,
            path_ind=path_ind,
            **rc_kwargs,
            **kwargs,
        )
        traces_dict.update(
            {(k, *rc): v for k, v in {**traces_dict_1, **traces_dict_2}.items()}
        )
        extra_backend_traces.extend([*extra_backend_traces_1, *extra_backend_traces_2])
=======
    for rc, props in objs_rc.items():
        if props["rc_params"]["output"] == "model3d":
            rc_params[rc] = rc_params.get(rc, {})
            rc_params[rc]["units_length"] = props["rc_params"]["units_length"]
            rc_keys = ("row", "col")
            rc_kwargs = {k: v for k, v in props["rc_params"].items() if k in rc_keys}
            traces_d1, traces_ex1 = get_traces_3D(
                props["objects"], **rc_kwargs, **kwargs
            )
            rc_params[rc]["autosize"] = rc_params.get(rc, {}).get("autosize", None)
            if rc_params[rc]["autosize"] is None:
                zoom = rc_params[rc]["zoom"] = props["rc_params"]["zoom"]
                traces = [t for tr in traces_d1.values() for t in tr]
                ranges_rc = get_scene_ranges(*traces, *traces_ex1, zoom=zoom)
                # pylint: disable=no-member
                factor = default_settings.display.autosizefactor
                rc_params[rc]["autosize"] = np.mean(np.diff(ranges_rc[rc])) / factor
            to_resize_keys = {
                k for k, v in traces_d1.items() if v and "_autosize" in v[0]
            }
            flat_objs_props = {
                k: v for k, v in props["objects"].items() if k in to_resize_keys
            }
            traces_d2, traces_ex2 = get_traces_3D(
                flat_objs_props,
                autosize=rc_params[rc]["autosize"],
                **rc_kwargs,
                **kwargs,
            )
            traces_dict.update(
                {(k, *rc): v for k, v in {**traces_d1, **traces_d2}.items()}
            )
            extra_backend_traces.extend([*traces_ex1, *traces_ex2])
>>>>>>> 584e5605
    traces = group_traces(*[t for tr in traces_dict.values() for t in tr])

    styles = {
        obj: params.get("style", None)
        for o_rc in objs_rc.values()
        for obj, params in o_rc["objects"].items()
    }
<<<<<<< HEAD
    for objs_2d in obj_list_2d:
        traces2d = get_traces_2D(
            **objs_2d,
            styles=styles,
            style_path_frames=style_path_frames,
        )
        traces.extend(traces2d)
    return (
        traces,
        extra_backend_traces,
        rc_params,
    )


def get_traces_3D(
    flat_objs_props, sources, extra_backend=False, autosize=None, path_ind=-1, **kwargs
):
    """Return traces, traces to resize and extra_backend_traces"""
    extra_backend_traces = []
    traces_dict = {}
    for obj, params in flat_objs_props.items():
        if autosize is None and getattr(obj, "_autosize", False):
            # temporary coordinates to be able to calculate ranges
            # pylint: disable=protected-access
            x, y, z = obj._position.T
            traces_dict[obj] = [{"x": x, "y": y, "z": z, "_autosize": True}]
        else:
            params = {**params, **kwargs}
            traces_dict[obj] = []
            with style_temp_edit(obj, style_temp=params.pop("style", None), copy=True):
                out_traces = get_generic_traces3D(
                    obj,
                    sources=sources,
                    extra_backend=extra_backend,
                    autosize=autosize,
                    path_ind=path_ind,
                    **params,
                )
                if extra_backend:
                    extra_backend_traces.extend(out_traces.get(extra_backend, []))
                traces_dict[obj].extend(out_traces["generic"])
    return traces_dict, extra_backend_traces
=======
    for props in objs_rc.values():
        if props["rc_params"]["output"] != "model3d":
            traces2d = get_traces_2D(
                *props["objects"],
                **props["rc_params"],
                styles=styles,
            )
            traces.extend(traces2d)
    return traces, extra_backend_traces, rc_params
>>>>>>> 584e5605


def get_frames(
    objs,
    colorsequence=None,
    title=None,
    animation=False,
    supports_colorgradient=True,
    backend="generic",
    style_kwargs=None,
    **kwargs,
):
    """This is a helper function which generates frames with generic traces to be provided to
    the chosen backend. According to a certain zoom level, all three space direction will be equal
    and match the maximum of the ranges needed to display all objects, including their paths.
    """
    # infer title if necessary
    if objs:
        style = objs[0]["objects"][0].style
        label = getattr(style, "label", None)
        title = label if len(objs[0]["objects"]) == 1 else None
    else:
        title = "No objects to be displayed"

    # make sure the number of frames does not exceed the max frames and max frame rate
    # downsample if necessary
    obj_list_semi_flat = format_obj_input(
        [o["objects"] for o in objs], allow="sources+sensors+collections"
    )
    kwargs, animation, animation_kwargs = process_animation_kwargs(
        obj_list_semi_flat, animation=animation, **kwargs
    )
    path_indices = [-1]
    if animation:
        path_indices, exp, frame_duration = extract_animation_properties(
            obj_list_semi_flat, **animation_kwargs
        )
    # create frame for each path index or downsampled path index
    frames = []

    title_str = title
    rc_params = {}
    for i, ind in enumerate(path_indices):
        extra_backend_traces = []
        if animation:
            style_kwargs["style_path_frames"] = [ind]
            title = "Animation 3D - " if title is None else title
            title_str = f"""{title}path index: {ind+1:0{exp}d}"""
        traces, extra_backend_traces, rc_params_temp = draw_frame(
            objs,
            colorsequence=colorsequence,
            rc_params=rc_params,
            supports_colorgradient=supports_colorgradient,
            extra_backend=backend,
            style_kwargs=style_kwargs,
            **kwargs,
        )
        if i == 0:  # get the dipoles and sensors autosize from first frame
            rc_params = rc_params_temp
        frames.append(
            {
                "data": traces,
                "name": str(ind + 1),
                "layout": {"title": title_str},
                "extra_backend_traces": extra_backend_traces,
            }
        )
    clean_legendgroups(frames)
    traces = [t for frame in frames for t in frame["data"]]
    zoom = {rc: v["zoom"] for rc, v in rc_params.items()}
    ranges_rc = get_scene_ranges(*traces, *extra_backend_traces, zoom=zoom)
    labels_rc = {(1, 1): {k: "" for k in "xyz"}}
    scale_factors_rc = {}
    for rc, params in rc_params.items():
        units_length = params["units_length"]
        if units_length == "auto":
            rmax = np.amax(np.abs(ranges_rc[rc]))
            units_length = f"{unit_prefix(rmax, as_tuple=True)[2]}m"
        unit_str = "" if not (units_length) else f" ({units_length})"
        labels_rc[rc] = {k: f"{k}{unit_str}" for k in "xyz"}
        scale_factors_rc[rc] = get_unit_factor(units_length, target_unit="m")
        ranges_rc[rc] *= scale_factors_rc[rc]

    for frame in frames:
        for key in ("data", "extra_backend_traces"):
            frame[key] = rescale_traces(frame[key], factors=scale_factors_rc)

    out = {
        "frames": frames,
        "ranges": ranges_rc,
        "labels": labels_rc,
        "input_kwargs": {**kwargs, **animation_kwargs},
    }
    if animation:
        out.update(
            {
                "frame_duration": frame_duration,
                "path_indices": path_indices,
            }
        )
    return out<|MERGE_RESOLUTION|>--- conflicted
+++ resolved
@@ -452,7 +452,6 @@
     extra_backend=False,
     row=1,
     col=1,
-    path_ind=-1,
     **kwargs,
 ) -> list:
     """
@@ -489,7 +488,7 @@
     if getattr(input_obj, "_autosize", False):
         make_func_kwargs["autosize"] = autosize
     if hasattr(style, "pixel"):
-        make_func_kwargs.update(sources=sources, path_ind=path_ind)
+        make_func_kwargs.update(sources=sources)
 
     has_path = hasattr(input_obj, "position") and hasattr(input_obj, "orientation")
     path_traces_extra_non_generic_backend = []
@@ -752,7 +751,9 @@
     return path_indices, exp, frame_duration
 
 
-def get_traces_3D(flat_objs_props, extra_backend=False, autosize=None, **kwargs):
+def get_traces_3D(
+    flat_objs_props, extra_backend=False, autosize=None, sources=None, **kwargs
+):
     """Return traces, traces to resize and extra_backend_traces"""
     extra_backend_traces = []
     traces_dict = {}
@@ -768,6 +769,7 @@
             with style_temp_edit(obj, style_temp=params.pop("style", None), copy=True):
                 out_traces = get_generic_traces3D(
                     obj,
+                    sources=sources,
                     extra_backend=extra_backend,
                     autosize=autosize,
                     **params,
@@ -802,68 +804,14 @@
         colorsequence = default_settings.display.colorsequence
     # dipoles and sensors use autosize, the trace building has to be put at the back of the queue.
     # autosize is calculated from the other traces overall scene range
-<<<<<<< HEAD
-
-    style_path_frames = kwargs.get(
-        "style_path_frames", [-1]
-    )  # get before next func strips style
-    path_ind = style_path_frames[-1]
-    objs_props_by_row_col, kwargs = get_objects_props_by_row_col(
-        *objs, colorsequence=colorsequence, **kwargs
-=======
     objs_rc = get_objects_props_by_row_col(
         *objs,
         colorsequence=colorsequence,
         style_kwargs=style_kwargs,
->>>>>>> 584e5605
     )
     traces_dict = {}
     extra_backend_traces = []
     rc_params = {} if rc_params is None else rc_params
-<<<<<<< HEAD
-    for rc, objs_props in objs_props_by_row_col.items():
-        if objs_props["rc_params"]["output"] != "model3d":
-            continue
-        rc_params[rc] = rc_params.get(rc, {})
-        rc_params[rc]["units_length"] = objs_props["rc_params"]["units_length"]
-        rc_keys = ("row", "col")
-        rc_kwargs = {k: v for k, v in objs_props["rc_params"].items() if k in rc_keys}
-        traces_dict_1, extra_backend_traces_1 = get_traces_3D(
-            objs_props["objects"],
-            sources=sources,
-            path_ind=path_ind,
-            **rc_kwargs,
-            **kwargs,
-        )
-        rc_params[rc]["autosize"] = rc_params.get(rc, {}).get("autosize", None)
-        if rc_params[rc]["autosize"] is None:
-            rc_params[rc]["zoom"] = objs_props["rc_params"]["zoom"]
-            traces = [t for tr in traces_dict_1.values() for t in tr]
-            ranges_rc = get_scene_ranges(
-                *traces, *extra_backend_traces_1, zoom=rc_params[rc]["zoom"]
-            )
-            # pylint: disable=no-member
-            autosizefactor = default_settings.display.autosizefactor
-            rc_params[rc]["autosize"] = np.mean(np.diff(ranges_rc[rc])) / autosizefactor
-        to_resize_keys = {
-            k for k, v in traces_dict_1.items() if v and "_autosize" in v[0]
-        }
-        flat_objs_props = {
-            k: v for k, v in objs_props["objects"].items() if k in to_resize_keys
-        }
-        traces_dict_2, extra_backend_traces_2 = get_traces_3D(
-            flat_objs_props,
-            autosize=rc_params[rc]["autosize"],
-            sources=sources,
-            path_ind=path_ind,
-            **rc_kwargs,
-            **kwargs,
-        )
-        traces_dict.update(
-            {(k, *rc): v for k, v in {**traces_dict_1, **traces_dict_2}.items()}
-        )
-        extra_backend_traces.extend([*extra_backend_traces_1, *extra_backend_traces_2])
-=======
     for rc, props in objs_rc.items():
         if props["rc_params"]["output"] == "model3d":
             rc_params[rc] = rc_params.get(rc, {})
@@ -871,7 +819,10 @@
             rc_keys = ("row", "col")
             rc_kwargs = {k: v for k, v in props["rc_params"].items() if k in rc_keys}
             traces_d1, traces_ex1 = get_traces_3D(
-                props["objects"], **rc_kwargs, **kwargs
+                props["objects"],
+                sources=sources,
+                **rc_kwargs,
+                **kwargs,
             )
             rc_params[rc]["autosize"] = rc_params.get(rc, {}).get("autosize", None)
             if rc_params[rc]["autosize"] is None:
@@ -890,6 +841,7 @@
             traces_d2, traces_ex2 = get_traces_3D(
                 flat_objs_props,
                 autosize=rc_params[rc]["autosize"],
+                sources=sources,
                 **rc_kwargs,
                 **kwargs,
             )
@@ -897,7 +849,6 @@
                 {(k, *rc): v for k, v in {**traces_d1, **traces_d2}.items()}
             )
             extra_backend_traces.extend([*traces_ex1, *traces_ex2])
->>>>>>> 584e5605
     traces = group_traces(*[t for tr in traces_dict.values() for t in tr])
 
     styles = {
@@ -905,50 +856,6 @@
         for o_rc in objs_rc.values()
         for obj, params in o_rc["objects"].items()
     }
-<<<<<<< HEAD
-    for objs_2d in obj_list_2d:
-        traces2d = get_traces_2D(
-            **objs_2d,
-            styles=styles,
-            style_path_frames=style_path_frames,
-        )
-        traces.extend(traces2d)
-    return (
-        traces,
-        extra_backend_traces,
-        rc_params,
-    )
-
-
-def get_traces_3D(
-    flat_objs_props, sources, extra_backend=False, autosize=None, path_ind=-1, **kwargs
-):
-    """Return traces, traces to resize and extra_backend_traces"""
-    extra_backend_traces = []
-    traces_dict = {}
-    for obj, params in flat_objs_props.items():
-        if autosize is None and getattr(obj, "_autosize", False):
-            # temporary coordinates to be able to calculate ranges
-            # pylint: disable=protected-access
-            x, y, z = obj._position.T
-            traces_dict[obj] = [{"x": x, "y": y, "z": z, "_autosize": True}]
-        else:
-            params = {**params, **kwargs}
-            traces_dict[obj] = []
-            with style_temp_edit(obj, style_temp=params.pop("style", None), copy=True):
-                out_traces = get_generic_traces3D(
-                    obj,
-                    sources=sources,
-                    extra_backend=extra_backend,
-                    autosize=autosize,
-                    path_ind=path_ind,
-                    **params,
-                )
-                if extra_backend:
-                    extra_backend_traces.extend(out_traces.get(extra_backend, []))
-                traces_dict[obj].extend(out_traces["generic"])
-    return traces_dict, extra_backend_traces
-=======
     for props in objs_rc.values():
         if props["rc_params"]["output"] != "model3d":
             traces2d = get_traces_2D(
@@ -958,7 +865,6 @@
             )
             traces.extend(traces2d)
     return traces, extra_backend_traces, rc_params
->>>>>>> 584e5605
 
 
 def get_frames(
