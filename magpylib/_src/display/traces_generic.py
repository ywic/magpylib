--- conflicted
+++ resolved
@@ -88,12 +88,7 @@
 
 def make_DefaultTrace(
     obj,
-<<<<<<< HEAD
-    position=(0.0, 0.0, 0.0),
-    orientation=None,
-=======
     color=None,
->>>>>>> 8e64cede
     style=None,
     **kwargs,
 ) -> dict:
@@ -120,12 +115,6 @@
 
 def make_Line(
     obj,
-<<<<<<< HEAD
-    position=(0.0, 0.0, 0.0),
-    orientation=None,
-=======
-    color=None,
->>>>>>> 8e64cede
     style=None,
     **kwargs,
 ) -> dict:
@@ -163,12 +152,6 @@
 
 def make_Loop(
     obj,
-<<<<<<< HEAD
-    position=(0.0, 0.0, 0.0),
-    orientation=None,
-=======
-    color=None,
->>>>>>> 8e64cede
     style=None,
     vertices=50,
     **kwargs,
@@ -203,12 +186,6 @@
 
 def make_Dipole(
     obj,
-<<<<<<< HEAD
-    position=(0.0, 0.0, 0.0),
-    orientation=None,
-=======
-    color=None,
->>>>>>> 8e64cede
     style=None,
     autosize=None,
     **kwargs,
@@ -339,20 +316,12 @@
     """
     # pylint: disable=protected-access
     style = obj.style if style is None else style
-<<<<<<< HEAD
     orient = style.orientation
     size = orient.size
     symbol = orient.symbol
     offset = orient.offset
     color = style.color if orient.color is None else orient.color
-    vertices = obj.facets if hasattr(obj, "facets") else [obj.vertices]
-=======
-    color = color if style.orientation.color is None else style.orientation.color
-    size = size if style.orientation.size is None else style.orientation.size
-    offset = offset if style.orientation.offset is None else style.orientation.offset
-    symbol = symbol if style.orientation.symbol is None else style.orientation.symbol
     vertices = obj.mesh if hasattr(obj, "mesh") else [obj.vertices]
->>>>>>> 8e64cede
     traces = []
     for vert in vertices:
         vec = np.cross(vert[1] - vert[0], vert[2] - vert[1])
@@ -391,12 +360,6 @@
 
 def make_Cuboid(
     obj,
-<<<<<<< HEAD
-    position=(0.0, 0.0, 0.0),
-    orientation=None,
-=======
-    color=None,
->>>>>>> 8e64cede
     style=None,
     **kwargs,
 ) -> dict:
@@ -415,12 +378,6 @@
 
 def make_Cylinder(
     obj,
-<<<<<<< HEAD
-    position=(0.0, 0.0, 0.0),
-    orientation=None,
-=======
-    color=None,
->>>>>>> 8e64cede
     style=None,
     base=50,
     **kwargs,
@@ -442,12 +399,6 @@
 
 def make_CylinderSegment(
     obj,
-<<<<<<< HEAD
-    position=(0.0, 0.0, 0.0),
-    orientation=None,
-=======
-    color=None,
->>>>>>> 8e64cede
     style=None,
     vertices=25,
     **kwargs,
@@ -469,12 +420,6 @@
 
 def make_Sphere(
     obj,
-<<<<<<< HEAD
-    position=(0.0, 0.0, 0.0),
-    orientation=None,
-=======
-    color=None,
->>>>>>> 8e64cede
     style=None,
     vertices=15,
     **kwargs,
@@ -496,12 +441,6 @@
 
 def make_Tetrahedron(
     obj,
-<<<<<<< HEAD
-    position=(0.0, 0.0, 0.0),
-    orientation=None,
-=======
-    color=None,
->>>>>>> 8e64cede
     style=None,
     **kwargs,
 ) -> dict:
@@ -519,12 +458,6 @@
 
 def make_Triangle(
     obj,
-<<<<<<< HEAD
-    position=(0.0, 0.0, 0.0),
-    orientation=None,
-=======
-    color=None,
->>>>>>> 8e64cede
     style=None,
     **kwargs,
 ) -> dict:
@@ -532,6 +465,7 @@
     Creates the plotly mesh3d parameters for a Trianglular facet in a dictionary based on the
     provided arguments.
     """
+    style = obj.style if style is None else style
     vert = obj.vertices
     vec = np.cross(vert[1] - vert[0], vert[2] - vert[1])
     faces = np.array([[0, 1, 2]])
@@ -548,18 +482,11 @@
             [2, 5, 4],
             [0, 3, 5],
         ]
-<<<<<<< HEAD
-        triangles = np.concatenate([triangles, [[3, 4, 5]], side_triangles])
+        faces = np.concatenate([faces, [[3, 4, 5]], side_faces])
+
     style = obj.style if style is None else style
     trace = make_BaseTriangularMesh(
-        "plotly-dict", vertices=vert, triangles=triangles, color=style.color
-=======
-        faces = np.concatenate([faces, [[3, 4, 5]], side_faces])
-
-    style = obj.style if style is None else style
-    trace = make_BaseTriangularMesh(
-        "plotly-dict", vertices=vert, faces=faces, color=color
->>>>>>> 8e64cede
+        "plotly-dict", vertices=vert, faces=faces, color=style.color
     )
     update_trace_name(trace, obj.__class__.__name__, "", style)
     return {**trace, **kwargs}
@@ -601,12 +528,6 @@
 
 def make_Sensor(
     obj,
-<<<<<<< HEAD
-    position=(0.0, 0.0, 0.0),
-    orientation=None,
-=======
-    color=None,
->>>>>>> 8e64cede
     style=None,
     autosize=None,
     **kwargs,
@@ -1027,15 +948,6 @@
     # parse kwargs into style and non style args
 
     is_mag_arrows = False
-<<<<<<< HEAD
-    if getattr(input_obj, "magnetization", None) is not None:
-        mode = style.magnetization.mode
-        if style.magnetization.show:
-            if "arrow" in mode or not supports_colorgradient:
-                is_mag_arrows = True
-            if supports_colorgradient and "color" not in mode and mode != "auto":
-                style.magnetization.show = False  # disables color gradient only
-=======
     is_mag = hasattr(input_obj, "magnetization")
     if is_mag and style.magnetization.show:
         mag = style.magnetization
@@ -1043,7 +955,6 @@
             mag.mode = "color"  # if mag_color_grad_apt else "arrow"
         is_mag_arrows = "arrow" in mag.mode
         mag.show = "color" in mag.mode
->>>>>>> 8e64cede
 
     make_func = input_obj._draw_func
     make_func_kwargs = {"style": style, **kwargs}
@@ -1068,15 +979,6 @@
     orientations, positions, pos_orient_inds = get_rot_pos_from_path(
         input_obj, style.path.frames
     )
-<<<<<<< HEAD
-    obj_is_disjoint = (
-        isinstance(input_obj, TriangularMesh)
-        and style.mesh.disjoint.show
-        and not input_obj.is_connected
-    )
-    disjoint_traces = []
-    for orient, pos in zip(orientations, positions):
-=======
     obj_is_disconnected = False
     if isinstance(input_obj, TriangularMesh):
         for mode in ("open", "disconnected"):
@@ -1108,7 +1010,6 @@
                     input_obj.check_selfintersecting()
     disconnected_traces = []
     for pos_orient_enum, (orient, pos) in enumerate(zip(orientations, positions)):
->>>>>>> 8e64cede
         if style.model3d.showdefault and make_func is not None:
             if obj_is_disconnected:
                 tria_orig = input_obj._faces
@@ -1136,7 +1037,7 @@
                         p_tr,
                         mag_style=style.magnetization,
                         magnetization=input_obj.magnetization,
-                        color_slicing=not mag_color_grad_apt,
+                        color_slicing=not supports_colorgradient,
                     )
                 p_tr = place_and_orient_model3d(p_tr, orientation=orient, position=pos)
                 path_traces.append(p_tr)
@@ -1205,18 +1106,8 @@
     if disconnected_traces:
         nsubsets = len(input_obj.get_faces_subsets())
         for ind in range(nsubsets):
-<<<<<<< HEAD
-            trace = merge_traces(*disjoint_traces[ind::nsubsets])
+            trace = merge_traces(*disconnected_traces[ind::nsubsets])
             trace["legendgroup"] = f"{legendgroup} - part_{ind+1:02d}"
-=======
-            trace = merge_traces(*disconnected_traces[ind::nsubsets])
-            trace.update(
-                {
-                    "legendgroup": f"{legendgroup} - part_{ind+1:02d}",
-                    "showlegend": True if showlegend is None else showlegend,
-                }
-            )
->>>>>>> 8e64cede
             lg = trace.get("name", "") if legendtext is None else legendtext
             trace["name"] = f"{lg} - part_{ind+1:02d}"
             all_generic_traces.append(trace)
@@ -1240,13 +1131,8 @@
     if isinstance(input_obj, TriangularMesh):
         for mode in ("grid", "open", "disconnected", "selfintersecting"):
             if getattr(style.mesh, mode).show:
-<<<<<<< HEAD
-                trace = make_invalid_mesh_lines(
+                trace = make_mesh_lines(
                     input_obj, pos_orient_inds, mode, style, **kwargs
-=======
-                trace = make_mesh_lines(
-                    input_obj, pos_orient_inds, mode, label, **kwargs
->>>>>>> 8e64cede
                 )
                 if trace:
                     all_generic_traces.append(trace)
