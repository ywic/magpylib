"""Generic trace drawing functionalities"""
# pylint: disable=C0302
# pylint: disable=too-many-branches
# pylint: disable=cyclic-import
import numbers
import warnings
from collections import Counter
from itertools import combinations
from typing import Tuple

import numpy as np
from scipy.spatial.transform import Rotation as RotScipy

import magpylib as magpy
from magpylib import _src
from magpylib._src.defaults.defaults_classes import default_settings as Config
from magpylib._src.defaults.defaults_utility import linearize_dict
from magpylib._src.display.sensor_mesh import get_sensor_mesh
from magpylib._src.display.traces_base import make_Arrow as make_BaseArrow
from magpylib._src.display.traces_base import make_Cuboid as make_BaseCuboid
from magpylib._src.display.traces_base import (
    make_CylinderSegment as make_BaseCylinderSegment,
)
from magpylib._src.display.traces_base import make_Ellipsoid as make_BaseEllipsoid
from magpylib._src.display.traces_base import make_Prism as make_BasePrism
from magpylib._src.display.traces_base import make_Pyramid as make_BasePyramid
from magpylib._src.display.traces_base import make_Tetrahedron as make_BaseTetrahedron
from magpylib._src.display.traces_base import (
    make_TriangularMesh as make_BaseTriangularMesh,
)
from magpylib._src.display.traces_utility import draw_arrow_from_vertices
from magpylib._src.display.traces_utility import draw_arrowed_circle
from magpylib._src.display.traces_utility import draw_arrowed_line
from magpylib._src.display.traces_utility import get_flatten_objects_properties
from magpylib._src.display.traces_utility import get_rot_pos_from_path
from magpylib._src.display.traces_utility import get_scene_ranges
from magpylib._src.display.traces_utility import getColorscale
from magpylib._src.display.traces_utility import getIntensity
from magpylib._src.display.traces_utility import group_traces
from magpylib._src.display.traces_utility import merge_mesh3d
from magpylib._src.display.traces_utility import merge_traces
from magpylib._src.display.traces_utility import place_and_orient_model3d
<<<<<<< HEAD
=======
from magpylib._src.display.traces_utility import triangles_area
from magpylib._src.input_checks import check_excitations
from magpylib._src.style import get_style
>>>>>>> f99186af
from magpylib._src.style import Markers
from magpylib._src.utility import format_obj_input
from magpylib._src.utility import unit_prefix


class MagpyMarkers:
    """A class that stores markers 3D-coordinates."""

    def __init__(self, *markers):
        self.style = Markers()
        self.markers = np.array(markers)

    def _draw_func(self, style=None, **kwargs):
        """Create the plotly mesh3d parameters for a Sensor object in a dictionary based on the
        provided arguments."""
        style = self.style if style is None else style
        x, y, z = self.markers.T
        marker_kwargs = {
            f"marker_{k}": v
            for k, v in style.marker.as_dict(flatten=True, separator="_").items()
        }
        marker_kwargs["marker_color"] = (
            style.marker.color if style.marker.color is not None else style.color
        )
        trace = dict(
            type="scatter3d",
            x=x,
            y=y,
            z=z,
            mode="markers",
            **marker_kwargs,
            **kwargs,
        )
        default_name = "Marker" if len(x) == 1 else "Markers"
        default_suffix = "" if len(x) == 1 else f" ({len(x)} points)"
        update_trace_name(trace, default_name, default_suffix, style)
        return trace


def make_DefaultTrace(
    obj,
    position=(0.0, 0.0, 0.0),
    orientation=None,
    style=None,
    **kwargs,
) -> dict:
    """
    Creates the plotly scatter3d parameters for an object with no specifically supported
    representation. The object will be represented by a scatter point and text above with object
    name.
    """
    style = obj.style if style is None else style
    trace = dict(
        type="scatter3d",
        x=[0.0],
        y=[0.0],
        z=[0.0],
        mode="markers+text",
        marker_size=10,
        marker_color=style.color,
        marker_symbol="diamond",
    )
    update_trace_name(trace, f"{type(obj).__name__}", "", style)
    trace["text"] = trace["name"]
    return place_and_orient_model3d(
        trace, orientation=orientation, position=position, **kwargs
    )


def make_Line(
    obj,
    position=(0.0, 0.0, 0.0),
    orientation=None,
    style=None,
    **kwargs,
) -> dict:
    """
    Creates the plotly scatter3d parameters for a Line current in a dictionary based on the
    provided arguments.
    """
    style = obj.style if style is None else style
    current = obj.current
    vertices = obj.vertices
    show_arrows = style.arrow.show
    arrow_size = style.arrow.size
    if show_arrows:
        vertices = draw_arrow_from_vertices(vertices, current, arrow_size)
    else:
        vertices = np.array(vertices).T
    x, y, z = vertices
    trace = dict(
        type="scatter3d",
        x=x,
        y=y,
        z=z,
        mode="lines",
        line_width=style.arrow.width,
        line_color=style.color,
    )
    default_suffix = (
        f" ({unit_prefix(current)}A)"
        if current is not None
        else " (Current not initialized)"
    )
    update_trace_name(trace, "Line", default_suffix, style)
    return place_and_orient_model3d(
        trace, orientation=orientation, position=position, **kwargs
    )


def make_Loop(
    obj,
    position=(0.0, 0.0, 0.0),
    orientation=None,
    style=None,
    vertices=50,
    **kwargs,
):
    """
    Creates the plotly scatter3d parameters for a Loop current in a dictionary based on the
    provided arguments.
    """
    style = obj.style if style is None else style
    current = obj.current
    diameter = obj.diameter
    arrow_size = style.arrow.size if style.arrow.show else 0
    vertices = draw_arrowed_circle(current, diameter, arrow_size, vertices)
    x, y, z = vertices
    trace = dict(
        type="scatter3d",
        x=x,
        y=y,
        z=z,
        mode="lines",
        line_width=style.arrow.width,
        line_color=style.color,
    )
    default_suffix = (
        f" ({unit_prefix(current)}A)"
        if current is not None
        else " (Current not initialized)"
    )
    update_trace_name(trace, "Loop", default_suffix, style)
    return place_and_orient_model3d(
        trace, orientation=orientation, position=position, **kwargs
    )


def make_Dipole(
    obj,
    position=(0.0, 0.0, 0.0),
    orientation=None,
    style=None,
    autosize=None,
    **kwargs,
) -> dict:
    """
    Create the plotly mesh3d parameters for a dipole in a dictionary based on the
    provided arguments.
    """
    style = obj.style if style is None else style
    moment = obj.moment
    moment_mag = np.linalg.norm(moment)
    size = style.size
    if autosize is not None:
        size *= autosize
    trace = make_BaseArrow(
        "plotly-dict",
        base=10,
        diameter=0.3 * size,
        height=size,
        pivot=style.pivot,
        color=style.color,
    )
    default_suffix = f" (moment={unit_prefix(moment_mag)}mT mm³)"
    update_trace_name(trace, "Dipole", default_suffix, style)
    nvec = np.array(moment) / moment_mag
    zaxis = np.array([0, 0, 1])
    cross = np.cross(nvec, zaxis)
    n = np.linalg.norm(cross)
    if n == 0:
        n = 1
        cross = np.array([-np.sign(nvec[-1]), 0, 0])
    dot = np.dot(nvec, zaxis)
    t = np.arccos(dot)
    vec = -t * cross / n
    mag_orient = RotScipy.from_rotvec(vec)
    orientation = orientation * mag_orient
    return place_and_orient_model3d(
        trace, orientation=orientation, position=position, **kwargs
    )


def make_triangle_orientations(
    obj,
    pos_orient_inds,
    style=None,
    color=None,
    size=1,
    offset=0.1,
    symbol="cone",
    **kwargs,
) -> dict:
    """
    Create the plotly mesh3d parameters for a triangle orientation cone or arrow3d in a dictionary
    based on the provided arguments.
    """
    # pylint: disable=protected-access
    style = obj.style if style is None else style
    color = color if style.orientation.color is None else style.orientation.color
    size = size if style.orientation.size is None else style.orientation.size
    offset = offset if style.orientation.offset is None else style.orientation.offset
    symbol = symbol if style.orientation.symbol is None else style.orientation.symbol
    vert = obj.vertices
    vec = np.cross(vert[1] - vert[0], vert[2] - vert[1])
    nvec = vec / np.linalg.norm(vec)
    # arrow length proportional to square root of triangle
    length = np.sqrt(triangles_area(np.expand_dims(vert, axis=0))[0]) * 0.2
    zaxis = np.array([0, 0, 1])
    cross = np.cross(nvec, zaxis)
    n = np.linalg.norm(cross)
    if n == 0:
        n = 1
        cross = np.array([-np.sign(nvec[-1]), 0, 0])
    dot = np.dot(nvec, zaxis)
    t = np.arccos(dot)
    vec = -t * cross / n
    orient = RotScipy.from_rotvec(vec)
    traces = []
    make_fn = make_BasePyramid if symbol == "cone" else make_BaseArrow
    vmean = np.mean(vert, axis=0)
    vmean -= (1 - offset) * length * nvec
    for ind in pos_orient_inds:
        tr = make_fn(
            "plotly-dict",
            base=10,
            diameter=0.5 * size * length,
            height=size * length,
            pivot="tail",
            color=color,
            position=obj._orientation[ind].apply(vmean) + obj._position[ind],
            orientation=obj._orientation[ind] * orient,
            **kwargs,
        )
        traces.append(tr)
    trace = merge_mesh3d(*traces)
    return trace


def make_Cuboid(
    obj,
    position=(0.0, 0.0, 0.0),
    orientation=None,
    style=None,
    **kwargs,
) -> dict:
    """
    Create the plotly mesh3d parameters for a Cuboid Magnet in a dictionary based on the
    provided arguments.
    """
    style = obj.style if style is None else style
    dimension = obj.dimension
    d = [unit_prefix(d / 1000) for d in dimension]
    trace = make_BaseCuboid("plotly-dict", dimension=dimension, color=style.color)
    default_suffix = f" ({d[0]}m|{d[1]}m|{d[2]}m)"
    update_trace_name(trace, "Cuboid", default_suffix, style)
    update_magnet_mesh(
        trace, mag_style=style.magnetization, magnetization=obj.magnetization
    )
    return place_and_orient_model3d(
        trace, orientation=orientation, position=position, **kwargs
    )


def make_Cylinder(
    obj,
    position=(0.0, 0.0, 0.0),
    orientation=None,
    style=None,
    base=50,
    **kwargs,
) -> dict:
    """
    Create the plotly mesh3d parameters for a Cylinder Magnet in a dictionary based on the
    provided arguments.
    """
    style = obj.style if style is None else style
    diameter, height = obj.dimension
    d = [unit_prefix(d / 1000) for d in (diameter, height)]
    trace = make_BasePrism(
        "plotly-dict", base=base, diameter=diameter, height=height, color=style.color
    )
    default_suffix = f" (D={d[0]}m, H={d[1]}m)"
    update_trace_name(trace, "Cylinder", default_suffix, style)
    update_magnet_mesh(
        trace, mag_style=style.magnetization, magnetization=obj.magnetization
    )
    return place_and_orient_model3d(
        trace, orientation=orientation, position=position, **kwargs
    )


def make_CylinderSegment(
    obj,
    position=(0.0, 0.0, 0.0),
    orientation=None,
    style=None,
    vertices=25,
    **kwargs,
):
    """
    Create the plotly mesh3d parameters for a Cylinder Segment Magnet in a dictionary based on the
    provided arguments.
    """
    style = obj.style if style is None else style
    dimension = obj.dimension
    d = [unit_prefix(d / (1000 if i < 3 else 1)) for i, d in enumerate(dimension)]
    trace = make_BaseCylinderSegment(
        "plotly-dict", dimension=dimension, vert=vertices, color=style.color
    )
    default_suffix = f" (r={d[0]}m|{d[1]}m, h={d[2]}m, φ={d[3]}°|{d[4]}°)"
    update_trace_name(trace, "CylinderSegment", default_suffix, style)
    update_magnet_mesh(
        trace, mag_style=style.magnetization, magnetization=obj.magnetization
    )
    return place_and_orient_model3d(
        trace, orientation=orientation, position=position, **kwargs
    )


def make_Sphere(
    obj,
    position=(0.0, 0.0, 0.0),
    orientation=None,
    style=None,
    vertices=15,
    **kwargs,
) -> dict:
    """
    Create the plotly mesh3d parameters for a Sphere Magnet in a dictionary based on the
    provided arguments.
    """
    style = obj.style if style is None else style
    diameter = obj.diameter
    vertices = min(max(vertices, 3), 20)
    trace = make_BaseEllipsoid(
        "plotly-dict", vert=vertices, dimension=[diameter] * 3, color=style.color
    )
    default_suffix = f" (D={unit_prefix(diameter / 1000)}m)"
    update_trace_name(trace, "Sphere", default_suffix, style)
    update_magnet_mesh(
        trace, mag_style=style.magnetization, magnetization=obj.magnetization
    )
    return place_and_orient_model3d(
        trace, orientation=orientation, position=position, **kwargs
    )


def make_Tetrahedron(
    obj,
    position=(0.0, 0.0, 0.0),
    orientation=None,
    color=None,
    style=None,
    **kwargs,
) -> dict:
    """
    Create the plotly mesh3d parameters for a Tetrahedron Magnet in a dictionary based on the
    provided arguments.
    """
    style = obj.style if style is None else style
    trace = make_BaseTetrahedron("plotly-dict", vertices=obj.vertices, color=color)
    update_trace_name(trace, "Tetrahedron", "", style)
    update_magnet_mesh(
        trace, mag_style=style.magnetization, magnetization=obj.magnetization
    )
    return place_and_orient_model3d(
        trace, orientation=orientation, position=position, **kwargs
    )


def make_Triangle(
    obj,
    position=(0.0, 0.0, 0.0),
    orientation=None,
    color=None,
    style=None,
    **kwargs,
) -> dict:
    """
    Creates the plotly mesh3d parameters for a TriangularMesh Magnet in a dictionary based on the
    provided arguments.
    """
    vert = obj.vertices
    vec = np.cross(vert[1] - vert[0], vert[2] - vert[1])
    triangles = np.array([[0, 1, 2]])
    # if magnetization is normal to the triangle, add a second triangle slightly above to enable
    # proper color gradient visualization. Otherwise only the middle color is shown.
    if np.all(np.cross(obj.magnetization, vec) == 0):
        epsilon = 1e-3 * vec
        vert = np.concatenate([vert - epsilon, vert + epsilon])
        side_triangles = [
            [0, 1, 3],
            [1, 2, 4],
            [2, 0, 5],
            [1, 4, 3],
            [2, 5, 4],
            [0, 3, 5],
        ]
        triangles = np.concatenate([triangles, [[3, 4, 5]], side_triangles])

    style = obj.style if style is None else style
    trace = make_BaseTriangularMesh(
        "plotly-dict", vertices=vert, triangles=triangles, color=color
    )
    update_trace_name(trace, "Triangle", "", style)
    update_magnet_mesh(
        trace, mag_style=style.magnetization, magnetization=obj.magnetization
    )
    return place_and_orient_model3d(
        trace, orientation=orientation, position=position, **kwargs
    )


def make_Pixels(positions, size=1) -> dict:
    """
    Create the plotly mesh3d parameters for Sensor pixels based on pixel positions and chosen size
    For now, only "cube" shape is provided.
    """
    pixels = [
        make_BaseCuboid("plotly-dict", position=p, dimension=[size] * 3)
        for p in positions
    ]
    return merge_mesh3d(*pixels)


def make_Sensor(
    obj,
    position=(0.0, 0.0, 0.0),
    orientation=None,
    style=None,
    autosize=None,
    **kwargs,
):
    """
    Create the plotly mesh3d parameters for a Sensor object in a dictionary based on the
    provided arguments.

    size_pixels: float, default=1
        A positive number. Adjusts automatic display size of sensor pixels. When set to 0,
        pixels will be hidden, when greater than 0, pixels will occupy half the ratio of the minimum
        distance between any pixel of the same sensor, equal to `size_pixel`.
    """
    style = obj.style if style is None else style
    dimension = getattr(obj, "dimension", style.size)
    pixel = obj.pixel
    pixel = np.array(pixel).reshape((-1, 3))
    style_arrows = style.arrows.as_dict(flatten=True, separator="_")
    sensor = get_sensor_mesh(**style_arrows, center_color=style.color)
    vertices = np.array([sensor[k] for k in "xyz"]).T
    if style.color is not None:
        sensor["facecolor"][sensor["facecolor"] == "rgb(238,238,238)"] = style.color
    dim = np.array(
        [dimension] * 3 if isinstance(dimension, (float, int)) else dimension[:3],
        dtype=float,
    )
    if autosize is not None:
        dim *= autosize
    if pixel.shape[0] == 1:
        dim_ext = dim
    else:
        hull_dim = pixel.max(axis=0) - pixel.min(axis=0)
        dim_ext = max(np.mean(dim), np.min(hull_dim))
    cube_mask = (vertices < 1).all(axis=1)
    vertices[cube_mask] = 0 * vertices[cube_mask]
    vertices[~cube_mask] = dim_ext * vertices[~cube_mask]
    vertices /= 2  # sensor_mesh vertices are of length 2
    x, y, z = vertices.T
    sensor.update(x=x, y=y, z=z)
    meshes_to_merge = [sensor]
    if pixel.shape[0] != 1:
        pixel_color = style.pixel.color
        pixel_size = style.pixel.size
        combs = np.array(list(combinations(pixel, 2)))
        vecs = np.diff(combs, axis=1)
        dists = np.linalg.norm(vecs, axis=2)
        pixel_dim = np.min(dists) / 2
        if pixel_size > 0:
            pixel_dim *= pixel_size
            pixels_mesh = make_Pixels(positions=pixel, size=pixel_dim)
            pixels_mesh["facecolor"] = np.repeat(pixel_color, len(pixels_mesh["i"]))
            meshes_to_merge.append(pixels_mesh)
        hull_pos = 0.5 * (pixel.max(axis=0) + pixel.min(axis=0))
        hull_dim[hull_dim == 0] = pixel_dim / 2
        hull_mesh = make_BaseCuboid(
            "plotly-dict", position=hull_pos, dimension=hull_dim
        )
        hull_mesh["facecolor"] = np.repeat(style.color, len(hull_mesh["i"]))
        meshes_to_merge.append(hull_mesh)
    trace = merge_mesh3d(*meshes_to_merge)
    default_suffix = (
        f""" ({'x'.join(str(p) for p in pixel.shape[:-1])} pixels)"""
        if pixel.ndim != 1
        else ""
    )
    update_trace_name(trace, "Sensor", default_suffix, style)
    return place_and_orient_model3d(
        trace, orientation=orientation, position=position, **kwargs
    )


def update_magnet_mesh(mesh_dict, mag_style=None, magnetization=None):
    """
    Updates an existing plotly mesh3d dictionary of an object which has a magnetic vector. The
    object gets colorized, positioned and oriented based on provided arguments.
    """
    mag_color = mag_style.color
    if magnetization is not None and mag_style.show:
        vertices = np.array([mesh_dict[k] for k in "xyz"]).T
        color_middle = mag_color.middle
        if mag_color.mode == "tricycle":
            color_middle = mesh_dict["color"]
        elif mag_color.mode == "bicolor":
            color_middle = False
        mesh_dict["colorscale"] = getColorscale(
            color_transition=mag_color.transition,
            color_north=mag_color.north,
            color_middle=color_middle,
            color_south=mag_color.south,
        )
        mesh_dict["intensity"] = getIntensity(
            vertices=vertices,
            axis=magnetization,
        )
        mesh_dict["showscale"] = False
    return mesh_dict


def update_trace_name(trace, default_name, default_suffix, style):
    """provides legend entry based on name and suffix"""
    name = default_name if style.label is None else style.label
    if style.description.show and style.description.text is None:
        name_suffix = default_suffix
    elif not style.description.show:
        name_suffix = ""
    else:
        name_suffix = f" ({style.description.text})"
    trace.update(name=f"{name}{name_suffix}")
    return trace


<<<<<<< HEAD
def make_mag_arrows(obj, style):
=======
def make_mag_arrows(obj, pos_orient_inds, style, legendgroup, kwargs):
>>>>>>> f99186af
    """draw direction of magnetization of faced magnets

    Parameters
    ----------
    - obj: object with magnetization vector to be drawn
    - colors: colors of faced_objects
    - show_path(bool or int): draw on every position where object is displayed
    """
    # pylint: disable=protected-access

    # vector length, color and magnetization
    if hasattr(obj, "diameter"):
        length = obj.diameter  # Sphere
    elif isinstance(obj, magpy.misc.Triangle):
        length = np.amax(obj.vertices) - np.amin(obj.vertices)
    elif hasattr(obj, "vertices"):
        length = np.amax(np.ptp(obj.vertices, axis=0))
    else:  # Cuboid, Cylinder, CylinderSegment
        length = np.amax(obj.dimension[:3])
    length *= 1.8 * style.magnetization.size
    mag = obj.magnetization
    # collect all draw positions and directions
    points = []
    for ind in pos_orient_inds:
        pos = getattr(obj, "_barycenter", obj._position)[ind]
        direc = mag / (np.linalg.norm(mag) + 1e-6) * length
        vec = obj._orientation[ind].apply(direc)
        pts = draw_arrowed_line(vec, pos, sign=1, arrow_pos=1, pivot="tail")
        points.append(pts)
    # insert empty point to avoid connecting line between arrows
    points = np.array(points)
    points = np.insert(points, points.shape[-1], np.nan, axis=2)
    # remove last nan after insert with [:-1]
    x, y, z = np.concatenate(points.swapaxes(1, 2))[:-1].T
    trace = {
        "type": "scatter3d",
        "mode": "lines",
        "line_color": style.color,
        "opacity": style.opacity,
        "x": x,
        "y": y,
        "z": z,
        "showlegend": False,
    }
    return trace


def make_path(input_obj, style):
    """draw obj path based on path style properties"""
    x, y, z = np.array(input_obj.position).T
    txt_kwargs = (
        {"mode": "markers+text+lines", "text": list(range(len(x)))}
        if style.path.numbering
        else {"mode": "markers+lines"}
    )
    marker = style.path.marker.as_dict()
    marker["symbol"] = marker["symbol"]
    marker["color"] = style.color if marker["color"] is None else marker["color"]
    line = style.path.line.as_dict()
    line["dash"] = line["style"]
    line["color"] = style.color if line["color"] is None else line["color"]
    line = {k: v for k, v in line.items() if k != "style"}
    scatter_path = dict(
        type="scatter3d",
        x=x,
        y=y,
        z=z,
        name=f"Path: {input_obj}",
        showlegend=False,
        **{f"marker_{k}": v for k, v in marker.items()},
        **{f"line_{k}": v for k, v in line.items()},
        **txt_kwargs,
        opacity=style.opacity,
    )
    return scatter_path


def get_generic_traces_2D(
    *,
    objects,
    output="B",
    row=None,
    col=None,
    sumup=True,
    pixel_agg="mean",
    style_path_frames=None,
    flat_objs_props=None,
):
    """draws and animates sensor values over a path in a subplot"""
    # pylint: disable=import-outside-toplevel
    from magpylib._src.fields.field_wrap_BH import getBH_level2

    sources = format_obj_input(objects, allow="sources+collections")
    sensors = format_obj_input(objects, allow="sensors")
    coords_indices = [0, 1, 2]
    xyz_linestyles = ("solid", "dash", "dot")
    field_str = output
    if len(output) > 1:
        coords_indices = list({"xyz".index(k) for k in output[1:]})
        field_str = output[0]

    BH_array = getBH_level2(
        sources,
        sensors,
        sumup=sumup,
        squeeze=False,
        field=field_str,
        pixel_agg=pixel_agg,
        output="ndarray",
    )
    BH_array = BH_array.swapaxes(1, 2)  # swap axes to have sensors first, path second
    BH_array = BH_array[:, :, :, 0, :]  # remove pixel dim

    frames_indices = np.arange(0, BH_array.shape[2])
    style_path_frames = [-1] if style_path_frames is None else style_path_frames
    if isinstance(style_path_frames, numbers.Number):
        # pylint: disable=invalid-unary-operand-type
        style_path_frames = frames_indices[::-style_path_frames]

    def get_obj_list_str(objs):
        if len(objs) < 8:
            obj_lst_str = "<br>".join(f" - {s}" for s in objs)
        else:
            counts = Counter(s.__class__.__name__ for s in objs)
            obj_lst_str = "<br>".join(f" {v}x {k}" for k, v in counts.items())
        return obj_lst_str

    def get_label_and_color(obj):
        props = flat_objs_props.get(obj, None)
        style = props.get("style", None)
        label = getattr(style, "label", obj.__class__.__name__)
        color = getattr(style, "color", None)
        return label, color

    obj_lst_str = {
        "sources": get_obj_list_str(sources),
        "sensors": get_obj_list_str(sensors),
    }
    mode = "sources" if sumup else "sensors"

    def get_trace_dict(field_str, BH, coord_ind, frame_ind, label, color):
        k = "xyz"[coord_ind]
        marker_size = np.array([5] * len(frames_indices))
        marker_size[frame_ind] = 10
        return dict(
            mode="lines+markers",
            name=label,
            legendgrouptitle_text=f"{field_str}{k}",
            text=mode,
            hovertemplate=(
                "<b>Path index</b>: %{x}    "
                f"<b>{field_str}{k}</b>: " + "%{y}T<br>"
                f"<b>{'sources'}</b>:<br>{obj_lst_str['sources']}<br>"
                f"<b>{'sensors'}</b>:<br>{obj_lst_str['sensors']}"
                # "<extra></extra>",
            ),
            x=frames_indices,
            y=BH.T[coord_ind][frames_indices],
            line_dash=xyz_linestyles[coord_ind],
            line_color=color,
            marker_size=marker_size,
            marker_color=color,
            showlegend=True,
        )

    traces = []
    for src_ind, src in enumerate(sources):
        if src_ind == 1 and sumup:
            break
        if mode == "sensors":
            label, color = get_label_and_color(src)
        for sens_ind, sens in enumerate(sensors):
            BH = BH_array[src_ind, sens_ind]
            if mode == "sources":
                label, color = get_label_and_color(sens)
            num_of_pix = len(sens.pixel.reshape(-1, 3)) if sens.pixel.ndim != 1 else 1
            if num_of_pix > 1:
                label = f"{label} ({num_of_pix} pixels {pixel_agg})"
            for coord_ind in coords_indices:
                traces.append(
                    {
                        **get_trace_dict(
                            field_str,
                            BH,
                            coord_ind,
                            style_path_frames,
                            label,
                            color,
                        ),
                        "legendgroup": f"{field_str}{coord_ind}",
                        "type": "scatter",
                        "row": row,
                        "col": col,
                    }
                )
    return traces


def get_generic_traces(
    input_obj,
    autosize=None,
    legendgroup=None,
    legendtext=None,
    mag_color_grad_apt=True,
    extra_backend=False,
    row=1,
    col=1,
    style=None,
    **kwargs,
) -> list:
    """
    This is a helper function providing the plotly traces for any object of the magpylib library. If
    the object is not supported, the trace representation will fall back to a single scatter point
    with the object name marked above it.

    - If the object has a path (multiple positions), the function will return both the object trace
    and the corresponding path trace. The legend entry of the path trace will be hidden but both
    traces will share the same `legendgroup` so that a legend entry click will hide/show both traces
    at once. From the user's perspective, the traces will be merged.

    - The argument caught by the kwargs dictionary must all be arguments supported both by
    `scatter3d` and `mesh3d` plotly objects, otherwise an error will be raised.
    """

    # pylint: disable=too-many-branches
    # pylint: disable=too-many-statements
    # pylint: disable=too-many-nested-blocks
    # pylint: disable=protected-access
    # pylint: disable=import-outside-toplevel

    from magpylib._src.obj_classes.class_misc_Triangle import Triangle

    # parse kwargs into style and non style args
<<<<<<< HEAD
=======
    style = get_style(input_obj, Config, **kwargs)
    kwargs = {k: v for k, v in kwargs.items() if not k.startswith("style")}
    kwargs["style"] = style
    style_color = getattr(style, "color", None)
    kwargs["color"] = style_color if style_color is not None else color
    kwargs["opacity"] = style.opacity
    legendgroup = f"{input_obj}" if legendgroup is None else legendgroup

    is_mag_arrows = False
    if getattr(input_obj, "magnetization", None) is not None:
        mode = style.magnetization.mode
        if style.magnetization.show:
            if "arrow" in mode or not mag_color_grad_apt:
                is_mag_arrows = True
            if mag_color_grad_apt and "color" not in mode and mode != "auto":
                style.magnetization.show = False  # disables color gradient only

    # check excitations validity
    for param in ("magnetization", "arrow"):
        if getattr(getattr(style, param, None), "show", False):
            check_excitations([input_obj])

    label = getattr(getattr(input_obj, "style", None), "label", None)
    label = label if label is not None else str(type(input_obj).__name__)
>>>>>>> f99186af

    make_func = input_obj._draw_func
    make_func_kwargs = {"style": style, **kwargs}
    if getattr(input_obj, "_autosize", False):
        make_func_kwargs["autosize"] = autosize

    all_generic_traces = []
    path_traces = []
    path_traces_extra_generic_by_type = {}
    path_traces_extra_specific_backend = []
    has_path = hasattr(input_obj, "position") and hasattr(input_obj, "orientation")
    if not has_path:
        tr = make_func(**make_func_kwargs)
        tr["row"] = row
        tr["col"] = col
        out = {"generic": [tr]}
        if extra_backend:
            out.update({extra_backend: path_traces_extra_specific_backend})
        return out

    extra_model3d_traces = style.model3d.data if style.model3d.data is not None else []
<<<<<<< HEAD
    orientations, positions, _ = get_rot_pos_from_path(input_obj, style.path.frames)
    for orient, pos in zip(orientations, positions):
=======
    orientations, positions, pos_orient_inds = get_rot_pos_from_path(
        input_obj, style.path.frames
    )
    for pos_orient_enum, (orient, pos) in enumerate(zip(orientations, positions)):
>>>>>>> f99186af
        if style.model3d.showdefault and make_func is not None:
            path_traces.append(
                make_func(position=pos, orientation=orient, **make_func_kwargs)
            )
        for extr in extra_model3d_traces:
            if extr.show:
                extr.update(extr.updatefunc())
                if extr.backend == "generic":
                    trace3d = {"opacity": style.opacity}
                    ttype = extr.constructor.lower()
                    obj_extr_trace = (
                        extr.kwargs() if callable(extr.kwargs) else extr.kwargs
                    )
                    obj_extr_trace = {"type": ttype, **obj_extr_trace}
                    if ttype == "scatter3d":
                        for k in ("marker", "line"):
                            trace3d[f"{k}_color"] = trace3d.get(
                                f"{k}_color", style.color
                            )
                    elif ttype == "mesh3d":
                        trace3d["showscale"] = trace3d.get("showscale", False)
                        if "facecolor" in obj_extr_trace:
                            ttype = "mesh3d_facecolor"
                        trace3d["color"] = trace3d.get("color", style.color)
                    else:  # pragma: no cover
                        raise ValueError(
                            f"{ttype} is not supported, only 'scatter3d' and 'mesh3d' are"
                        )
                    trace3d.update(
                        linearize_dict(
                            place_and_orient_model3d(
                                model_kwargs=obj_extr_trace,
                                orientation=orient,
                                position=pos,
                                scale=extr.scale,
                            ),
                            separator="_",
                        )
                    )
                    if ttype not in path_traces_extra_generic_by_type:
                        path_traces_extra_generic_by_type[ttype] = []
                    path_traces_extra_generic_by_type[ttype].append(trace3d)
                elif extr.backend == extra_backend:
<<<<<<< HEAD
=======
                    showleg = (
                        showlegend
                        and pos_orient_enum == 0
                        and not style.model3d.showdefault
                    )
                    showleg = True if showleg is None else showleg
>>>>>>> f99186af
                    trace3d = {
                        "model3d": extr,
                        "position": pos,
                        "orientation": orient,
                        "kwargs": {
                            "opacity": style.opacity,
                            "color": style.color,
                            "legendgroup": legendgroup,
                            "name": legendtext,
                            "row": row,
                            "col": col,
                        },
                    }
                    path_traces_extra_specific_backend.append(trace3d)

    trace = merge_traces(*path_traces)
    if trace:
        all_generic_traces.append(trace)

    for traces_extra in path_traces_extra_generic_by_type.values():
        extra_model3d_trace = merge_traces(*traces_extra)
        all_generic_traces.append(extra_model3d_trace)

    if np.array(input_obj.position).ndim > 1 and style.path.show:
        scatter_path = make_path(input_obj, style)
        all_generic_traces.append(scatter_path)

<<<<<<< HEAD
    if mag_arrows and getattr(input_obj, "magnetization", None) is not None:
        if style.magnetization.show:
            all_generic_traces.append(make_mag_arrows(input_obj, style))
=======
    if is_mag_arrows:
        traces.append(
            make_mag_arrows(input_obj, pos_orient_inds, style, legendgroup, kwargs)
        )
    if isinstance(input_obj, Triangle) and style.orientation.show:
        traces.append(
            make_triangle_orientations(
                input_obj, pos_orient_inds, legendgroup=legendgroup, **kwargs
            )
        )

    out = (traces,)
    if extra_backend is not False:
        out += (path_traces_extra_specific_backend,)
    return out[0] if len(out) == 1 else out

>>>>>>> f99186af

    for tr in all_generic_traces:
        tr.update(row=row, col=col, legendgroup=legendgroup, opacity=style.opacity)
        if legendtext is not None:
            tr["name"] = legendtext
        elif "name" not in tr:
            tr["name"] = style.label
        if tr.get("facecolor", None) is not None:
            # this allows merging of 3d meshes, ignoring different colors
            tr["color"] = None
    out = {"generic": all_generic_traces}
    if extra_backend:
        out.update({extra_backend: path_traces_extra_specific_backend})
    return out


def clean_legendgroups(frames, clean_2d=False):
    """removes legend duplicates for a plotly figure"""
    for fr in frames:
        legendgroups = []
        for tr in fr["data"]:
            if "z" in tr or clean_2d:
                lg = tr.get("legendgroup", None)
                if lg is not None and lg not in legendgroups:
                    legendgroups.append(lg)
                    tr["showlegend"] = True
                elif lg is not None:  # and tr.legendgrouptitle.text is None:
                    tr["showlegend"] = False
        for tr in fr["extra_backend_traces"]:
            lg = tr["kwargs"].get("legendgroup", None)
            if lg is not None and lg not in legendgroups:
                legendgroups.append(lg)
                tr["kwargs"]["showlegend"] = True
            elif lg is not None:  # and tr.legendgrouptitle.text is None:
                tr["kwargs"]["showlegend"] = False


def process_animation_kwargs(obj_list, animation=False, **kwargs):
    """Update animation kwargs"""
    flat_obj_list = format_obj_input(obj_list)
    # set animation and animation_time
    if isinstance(animation, numbers.Number) and not isinstance(animation, bool):
        kwargs["animation_time"] = animation
        animation = True
    if (
        not any(
            getattr(obj, "position", np.array([])).ndim > 1 for obj in flat_obj_list
        )
        and animation is not False
    ):  # check if some path exist for any object
        animation = False
        warnings.warn("No path to be animated detected, displaying standard plot")

    anim_def = Config.display.animation.copy()
    anim_def.update({k[10:]: v for k, v in kwargs.items()}, _match_properties=False)
    animation_kwargs = {f"animation_{k}": v for k, v in anim_def.as_dict().items()}
    kwargs = {k: v for k, v in kwargs.items() if not k.startswith("animation")}
    return kwargs, animation, animation_kwargs


def extract_animation_properties(
    objs,
    *,
    animation_maxfps,
    animation_time,
    animation_fps,
    animation_maxframes,
    # pylint: disable=unused-argument
    animation_slider,
):
    """Exctract animation properties"""
    # pylint: disable=import-outside-toplevel
    from magpylib._src.obj_classes.class_Collection import Collection

    path_lengths = []
    for obj in objs:
        subobjs = [obj]
        if isinstance(obj, Collection):
            subobjs.extend(obj.children)
        for subobj in subobjs:
            path_len = getattr(subobj, "_position", np.array((0.0, 0.0, 0.0))).shape[0]
            path_lengths.append(path_len)

    max_pl = max(path_lengths)
    if animation_fps > animation_maxfps:
        warnings.warn(
            f"The set `animation_fps` at {animation_fps} is greater than the max allowed of"
            f" {animation_maxfps}. `animation_fps` will be set to"
            f" {animation_maxfps}. "
            f"You can modify the default value by setting it in "
            "`magpylib.defaults.display.animation.maxfps`"
        )
        animation_fps = animation_maxfps

    maxpos = min(animation_time * animation_fps, animation_maxframes)

    if max_pl <= maxpos:
        path_indices = np.arange(max_pl)
    else:
        round_step = max_pl / (maxpos - 1)
        ar = np.linspace(0, max_pl, max_pl, endpoint=False)
        path_indices = np.unique(np.floor(ar / round_step) * round_step).astype(
            int
        )  # downsampled indices
        path_indices[-1] = (
            max_pl - 1
        )  # make sure the last frame is the last path position

    # calculate exponent of last frame index to avoid digit shift in
    # frame number display during animation
    exp = (
        np.log10(path_indices.max()).astype(int) + 1
        if path_indices.ndim != 0 and path_indices.max() > 0
        else 1
    )

    frame_duration = int(animation_time * 1000 / path_indices.shape[0])
    new_fps = int(1000 / frame_duration)
    if max_pl > animation_maxframes:
        warnings.warn(
            f"The number of frames ({max_pl}) is greater than the max allowed "
            f"of {animation_maxframes}. The `animation_fps` will be set to {new_fps}. "
            f"You can modify the default value by setting it in "
            "`magpylib.defaults.display.animation.maxframes`"
        )

    return path_indices, exp, frame_duration


def draw_frame(
    objs,
    colorsequence=None,
    zoom=0.0,
    autosize=None,
<<<<<<< HEAD
=======
    output="dict",
    mag_color_grad_apt=True,
    extra_backend=False,
>>>>>>> f99186af
    **kwargs,
) -> Tuple:
    """
    Creates traces from input `objs` and provided parameters, updates the size of objects like
    Sensors and Dipoles in `kwargs` depending on the canvas size.

    Returns
    -------
    traces_dicts, kwargs: dict, dict
        returns the traces in a obj/traces_list dictionary and updated kwargs
    """
    if colorsequence is None:
        colorsequence = Config.display.colorsequence
    # dipoles and sensors use autosize, the trace building has to be put at the back of the queue.
    # autosize is calculated from the other traces overall scene range

    style_path_frames = kwargs.get(
        "style_path_frames", [-1]
    )  # get before next func strips style

    flat_objs_props, kwargs = get_flatten_objects_properties(
        *objs, colorsequence=colorsequence, **kwargs
    )
    traces_dict, traces_to_resize_dict, extra_backend_traces = get_row_col_traces(
        flat_objs_props, **kwargs
    )
    traces = [t for tr in traces_dict.values() for t in tr]
    ranges = get_scene_ranges(*traces, zoom=zoom)
    if autosize is None or autosize == "return":
        autosize = np.mean(np.diff(ranges)) / Config.display.autosizefactor

    traces_dict_2, _, extra_backend_traces2 = get_row_col_traces(
        traces_to_resize_dict, autosize=autosize, **kwargs
    )
    traces_dict.update(traces_dict_2)
    extra_backend_traces.extend(extra_backend_traces2)
    traces = group_traces(*[t for tr in traces_dict.values() for t in tr])
    obj_list_2d = [o for o in objs if o["output"] != "model3d"]
    for objs_2d in obj_list_2d:
        traces2d = get_generic_traces_2D(
            **objs_2d,
            style_path_frames=style_path_frames,
            flat_objs_props=flat_objs_props,
        )
        traces.extend(traces2d)
    return traces, autosize, ranges, extra_backend_traces


def get_row_col_traces(flat_objs_props, extra_backend=False, autosize=None, **kwargs):
    """Return traces, traces to resize and extra_backend_traces"""
    # pylint: disable=protected-access
    extra_backend_traces = []
    Sensor = _src.obj_classes.class_Sensor.Sensor
    Dipole = _src.obj_classes.class_misc_Dipole.Dipole
    traces_dict = {}
    traces_to_resize_dict = {}
    for obj, params in flat_objs_props.items():
        params.update(kwargs)
        if autosize is None and isinstance(obj, (Dipole, Sensor)):
            traces_to_resize_dict[obj] = {**params}
            # temporary coordinates to be able to calculate ranges
            x, y, z = obj._position.T
            traces_dict[obj] = [dict(x=x, y=y, z=z)]
        else:
<<<<<<< HEAD
            traces_dict[obj] = []
            rco_obj = params.pop("row_cols")
            for rco in rco_obj:
                params["row"], params["col"] = rco
                out_traces = get_generic_traces(
                    obj, extra_backend=extra_backend, autosize=autosize, **params
                )
                if extra_backend:
                    out_traces, ebt = out_traces.values()
                    extra_backend_traces.extend(ebt)
                traces_dict[obj].extend(out_traces)
    return traces_dict, traces_to_resize_dict, extra_backend_traces
=======
            out_traces = get_generic_traces(
                obj,
                mag_color_grad_apt=mag_color_grad_apt,
                extra_backend=extra_backend,
                **params,
            )
            if extra_backend is not False:
                out_traces, ebt = out_traces
                extra_backend_traces.extend(ebt)
            traces_out[obj] = out_traces
    traces = [t for tr in traces_out.values() for t in tr]
    ranges = get_scene_ranges(*traces, zoom=zoom)
    if autosize is None or autosize == "return":
        autosize = np.mean(np.diff(ranges)) / Config.display.autosizefactor
    for obj, params in traces_to_resize.items():
        out_traces = get_generic_traces(
            obj,
            autosize=autosize,
            mag_color_grad_apt=mag_color_grad_apt,
            extra_backend=extra_backend,
            **params,
        )
        if extra_backend is not False:
            out_traces, ebt = out_traces
            extra_backend_traces.extend(ebt)
        traces_out[obj] = out_traces
    if output == "list":
        traces = [t for tr in traces_out.values() for t in tr]
        traces_out = group_traces(*traces)
    return traces_out, autosize, ranges, extra_backend_traces
>>>>>>> f99186af


def get_frames(
    objs,
    colorsequence=None,
    zoom=1,
    title=None,
    animation=False,
    mag_color_grad_apt=True,
    extra_backend=False,
    **kwargs,
):
    """This is a helper function which generates frames with generic traces to be provided to
    the chosen backend. According to a certain zoom level, all three space direction will be equal
    and match the maximum of the ranges needed to display all objects, including their paths.
    """
    # infer title if necessary
    if objs:
        style = getattr(objs[0]["objects"][0], "style", None)
        label = getattr(style, "label", None)
        title = label if len(objs[0]["objects"]) == 1 else None
    else:
        title = "No objects to be displayed"

    # make sure the number of frames does not exceed the max frames and max frame rate
    # downsample if necessary
    obj_list_semi_flat = format_obj_input(
        [o["objects"] for o in objs], allow="sources+sensors+collections"
    )
    kwargs, animation, animation_kwargs = process_animation_kwargs(
        obj_list_semi_flat, animation=animation, **kwargs
    )
    path_indices = [-1]
    if animation:
        path_indices, exp, frame_duration = extract_animation_properties(
            obj_list_semi_flat, **animation_kwargs
        )

    # create frame for each path index or downsampled path index
    frames = []
    autosize = "return"
    title_str = title
    for i, ind in enumerate(path_indices):
        extra_backend_traces = []
        if animation:
            kwargs["style_path_frames"] = [ind]
            title = "Animation 3D - " if title is None else title
            title_str = f"""{title}path index: {ind+1:0{exp}d}"""
        traces, autosize_init, ranges, extra_backend_traces = draw_frame(
            objs,
            colorsequence,
            zoom,
            autosize=autosize,
<<<<<<< HEAD
            mag_arrows=mag_arrows,
=======
            output="list",
            mag_color_grad_apt=mag_color_grad_apt,
>>>>>>> f99186af
            extra_backend=extra_backend,
            **kwargs,
        )
        if i == 0:  # get the dipoles and sensors autosize from first frame
            autosize = autosize_init
        frames.append(
            dict(
                data=traces,
                name=str(ind + 1),
                layout=dict(title=title_str),
                extra_backend_traces=extra_backend_traces,
            )
        )

    clean_legendgroups(frames)
    traces = [t for frame in frames for t in frame["data"]]
    ranges = get_scene_ranges(*traces, zoom=zoom)
    out = {
        "frames": frames,
        "ranges": ranges,
    }
    if animation:
        out.update(
            {
                "frame_duration": frame_duration,
                "path_indices": path_indices,
                "animation_slider": animation_kwargs["animation_slider"],
            }
        )
    return out<|MERGE_RESOLUTION|>--- conflicted
+++ resolved
@@ -40,12 +40,7 @@
 from magpylib._src.display.traces_utility import merge_mesh3d
 from magpylib._src.display.traces_utility import merge_traces
 from magpylib._src.display.traces_utility import place_and_orient_model3d
-<<<<<<< HEAD
-=======
 from magpylib._src.display.traces_utility import triangles_area
-from magpylib._src.input_checks import check_excitations
-from magpylib._src.style import get_style
->>>>>>> f99186af
 from magpylib._src.style import Markers
 from magpylib._src.utility import format_obj_input
 from magpylib._src.utility import unit_prefix
@@ -597,11 +592,7 @@
     return trace
 
 
-<<<<<<< HEAD
-def make_mag_arrows(obj, style):
-=======
 def make_mag_arrows(obj, pos_orient_inds, style, legendgroup, kwargs):
->>>>>>> f99186af
     """draw direction of magnetization of faced magnets
 
     Parameters
@@ -835,15 +826,6 @@
     from magpylib._src.obj_classes.class_misc_Triangle import Triangle
 
     # parse kwargs into style and non style args
-<<<<<<< HEAD
-=======
-    style = get_style(input_obj, Config, **kwargs)
-    kwargs = {k: v for k, v in kwargs.items() if not k.startswith("style")}
-    kwargs["style"] = style
-    style_color = getattr(style, "color", None)
-    kwargs["color"] = style_color if style_color is not None else color
-    kwargs["opacity"] = style.opacity
-    legendgroup = f"{input_obj}" if legendgroup is None else legendgroup
 
     is_mag_arrows = False
     if getattr(input_obj, "magnetization", None) is not None:
@@ -853,15 +835,6 @@
                 is_mag_arrows = True
             if mag_color_grad_apt and "color" not in mode and mode != "auto":
                 style.magnetization.show = False  # disables color gradient only
-
-    # check excitations validity
-    for param in ("magnetization", "arrow"):
-        if getattr(getattr(style, param, None), "show", False):
-            check_excitations([input_obj])
-
-    label = getattr(getattr(input_obj, "style", None), "label", None)
-    label = label if label is not None else str(type(input_obj).__name__)
->>>>>>> f99186af
 
     make_func = input_obj._draw_func
     make_func_kwargs = {"style": style, **kwargs}
@@ -883,15 +856,10 @@
         return out
 
     extra_model3d_traces = style.model3d.data if style.model3d.data is not None else []
-<<<<<<< HEAD
-    orientations, positions, _ = get_rot_pos_from_path(input_obj, style.path.frames)
-    for orient, pos in zip(orientations, positions):
-=======
     orientations, positions, pos_orient_inds = get_rot_pos_from_path(
         input_obj, style.path.frames
     )
-    for pos_orient_enum, (orient, pos) in enumerate(zip(orientations, positions)):
->>>>>>> f99186af
+    for orient, pos in zip(orientations, positions):
         if style.model3d.showdefault and make_func is not None:
             path_traces.append(
                 make_func(position=pos, orientation=orient, **make_func_kwargs)
@@ -935,15 +903,6 @@
                         path_traces_extra_generic_by_type[ttype] = []
                     path_traces_extra_generic_by_type[ttype].append(trace3d)
                 elif extr.backend == extra_backend:
-<<<<<<< HEAD
-=======
-                    showleg = (
-                        showlegend
-                        and pos_orient_enum == 0
-                        and not style.model3d.showdefault
-                    )
-                    showleg = True if showleg is None else showleg
->>>>>>> f99186af
                     trace3d = {
                         "model3d": extr,
                         "position": pos,
@@ -971,28 +930,16 @@
         scatter_path = make_path(input_obj, style)
         all_generic_traces.append(scatter_path)
 
-<<<<<<< HEAD
-    if mag_arrows and getattr(input_obj, "magnetization", None) is not None:
-        if style.magnetization.show:
-            all_generic_traces.append(make_mag_arrows(input_obj, style))
-=======
     if is_mag_arrows:
-        traces.append(
+        all_generic_traces.append(
             make_mag_arrows(input_obj, pos_orient_inds, style, legendgroup, kwargs)
         )
     if isinstance(input_obj, Triangle) and style.orientation.show:
-        traces.append(
+        all_generic_traces.append(
             make_triangle_orientations(
                 input_obj, pos_orient_inds, legendgroup=legendgroup, **kwargs
             )
         )
-
-    out = (traces,)
-    if extra_backend is not False:
-        out += (path_traces_extra_specific_backend,)
-    return out[0] if len(out) == 1 else out
-
->>>>>>> f99186af
 
     for tr in all_generic_traces:
         tr.update(row=row, col=col, legendgroup=legendgroup, opacity=style.opacity)
@@ -1127,12 +1074,6 @@
     colorsequence=None,
     zoom=0.0,
     autosize=None,
-<<<<<<< HEAD
-=======
-    output="dict",
-    mag_color_grad_apt=True,
-    extra_backend=False,
->>>>>>> f99186af
     **kwargs,
 ) -> Tuple:
     """
@@ -1197,7 +1138,6 @@
             x, y, z = obj._position.T
             traces_dict[obj] = [dict(x=x, y=y, z=z)]
         else:
-<<<<<<< HEAD
             traces_dict[obj] = []
             rco_obj = params.pop("row_cols")
             for rco in rco_obj:
@@ -1210,38 +1150,6 @@
                     extra_backend_traces.extend(ebt)
                 traces_dict[obj].extend(out_traces)
     return traces_dict, traces_to_resize_dict, extra_backend_traces
-=======
-            out_traces = get_generic_traces(
-                obj,
-                mag_color_grad_apt=mag_color_grad_apt,
-                extra_backend=extra_backend,
-                **params,
-            )
-            if extra_backend is not False:
-                out_traces, ebt = out_traces
-                extra_backend_traces.extend(ebt)
-            traces_out[obj] = out_traces
-    traces = [t for tr in traces_out.values() for t in tr]
-    ranges = get_scene_ranges(*traces, zoom=zoom)
-    if autosize is None or autosize == "return":
-        autosize = np.mean(np.diff(ranges)) / Config.display.autosizefactor
-    for obj, params in traces_to_resize.items():
-        out_traces = get_generic_traces(
-            obj,
-            autosize=autosize,
-            mag_color_grad_apt=mag_color_grad_apt,
-            extra_backend=extra_backend,
-            **params,
-        )
-        if extra_backend is not False:
-            out_traces, ebt = out_traces
-            extra_backend_traces.extend(ebt)
-        traces_out[obj] = out_traces
-    if output == "list":
-        traces = [t for tr in traces_out.values() for t in tr]
-        traces_out = group_traces(*traces)
-    return traces_out, autosize, ranges, extra_backend_traces
->>>>>>> f99186af
 
 
 def get_frames(
@@ -1295,12 +1203,7 @@
             colorsequence,
             zoom,
             autosize=autosize,
-<<<<<<< HEAD
-            mag_arrows=mag_arrows,
-=======
-            output="list",
             mag_color_grad_apt=mag_color_grad_apt,
->>>>>>> f99186af
             extra_backend=extra_backend,
             **kwargs,
         )
