--- conflicted
+++ resolved
@@ -1,11 +1,10 @@
-<<<<<<< HEAD
 import numpy as np
 import param
 
+from magpylib._src.defaults.defaults_utility import MagicParameterized
 from magpylib._src.defaults.defaults_utility import color_validator
 from magpylib._src.defaults.defaults_utility import get_defaults_dict
 from magpylib._src.defaults.defaults_utility import magic_to_dict
-from magpylib._src.defaults.defaults_utility import MagicParameterized
 from magpylib._src.defaults.defaults_values import DEFAULTS
 from magpylib._src.defaults.defaults_values import SUPPORTED_PLOTTING_BACKENDS
 
@@ -88,102 +87,6 @@
             f"the `coordsargs` property of {type(self).__name__} must be "
             f"a dictionary with `'x', 'y', 'z'` keys"
             f" but received {repr(value)} instead"
-=======
-from magpylib._src.defaults.defaults_utility import SUPPORTED_PLOTTING_BACKENDS
-from magpylib._src.defaults.defaults_utility import MagicProperties
-from magpylib._src.defaults.defaults_utility import color_validator
-from magpylib._src.defaults.defaults_utility import get_defaults_dict
-from magpylib._src.defaults.defaults_utility import validate_property_class
-from magpylib._src.style import DisplayStyle
-
-
-class DefaultSettings(MagicProperties):
-    """Library default settings.
-
-    Parameters
-    ----------
-    display: dict or Display
-        `Display` class containing display settings. `('backend', 'animation', 'colorsequence' ...)`
-    """
-
-    def __init__(
-        self,
-        display=None,
-        **kwargs,
-    ):
-        super().__init__(
-            display=display,
-            **kwargs,
-        )
-        self.reset()
-
-    def reset(self):
-        """Resets all nested properties to their hard coded default values"""
-        self.update(get_defaults_dict(), _match_properties=False)
-        return self
-
-    @property
-    def display(self):
-        """`Display` class containing display settings.
-        `('backend', 'animation', 'colorsequence')`"""
-        return self._display
-
-    @display.setter
-    def display(self, val):
-        self._display = validate_property_class(val, "display", Display, self)
-
-
-class Display(MagicProperties):
-    """
-    Defines the properties for the plotting features.
-
-    Properties
-    ----------
-    backend: str, default='matplotlib'
-        Defines the plotting backend to be used by default, if not explicitly set in the `display`
-        function (e.g. 'matplotlib', 'plotly').
-        Supported backends are defined in magpylib.SUPPORTED_PLOTTING_BACKENDS
-
-    colorsequence: iterable, default=
-            ['#2E91E5', '#E15F99', '#1CA71C', '#FB0D0D', '#DA16FF', '#222A2A',
-            '#B68100', '#750D86', '#EB663B', '#511CFB', '#00A08B', '#FB00D1',
-            '#FC0080', '#B2828D', '#6C7C32', '#778AAE', '#862A16', '#A777F1',
-            '#620042', '#1616A7', '#DA60CA', '#6C4516', '#0D2A63', '#AF0038']
-        An iterable of color values used to cycle trough for every object displayed.
-        A color may be specified by
-      - a hex string (e.g. '#ff0000')
-      - an rgb/rgba string (e.g. 'rgb(255,0,0)')
-      - an hsl/hsla string (e.g. 'hsl(0,100%,50%)')
-      - an hsv/hsva string (e.g. 'hsv(0,100%,100%)')
-      - a named CSS color
-
-    animation: dict or Animation
-        Defines the animation properties used by the `plotly` plotting backend when `animation=True`
-        in the `show` function.
-
-    autosizefactor: int, default=10
-        Defines at which scale objects like sensors and dipoles are displayed.
-        Specifically `object_size` = `canvas_size` / `AUTOSIZE_FACTOR`.
-
-    styles: dict or DisplayStyle
-        Base class containing display styling properties for all object families.
-    """
-
-    @property
-    def backend(self):
-        """plotting backend to be used by default, if not explicitly set in the `display`
-        function (e.g. 'matplotlib', 'plotly').
-        Supported backends are defined in magpylib.SUPPORTED_PLOTTING_BACKENDS"""
-        return self._backend
-
-    @backend.setter
-    def backend(self, val):
-        backends = [*SUPPORTED_PLOTTING_BACKENDS, "auto"]
-        assert val is None or val in backends, (
-            f"the `backend` property of {type(self).__name__} must be one of"
-            f"{backends}"
-            f" but received {repr(val)} instead"
->>>>>>> ccf11c35
         )
         return value
 
