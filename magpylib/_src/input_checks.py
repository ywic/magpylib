--- conflicted
+++ resolved
@@ -159,21 +159,6 @@
                 "The returned field must be an ndarray matching the observer shape.\n"
                 + msg
             )
-<<<<<<< HEAD
-=======
-
-        out = val(np.array([[1, 2, 3], [4, 5, 6]]))
-        out_shape = np.array(out).shape
-        case2 = out_shape != (2, 3)
-
-        if case2:
-            raise MagpylibBadUserInput(
-                f"Input parameter `field_{bh}_lambda` must be a callable function"
-                " and return a field ndarray of shape (n,3) when its `observer`"
-                " input is of shape (n,3).\n"
-                f"Instead received shape {out_shape}."
-            )
->>>>>>> f436931b
     return val
 
 
@@ -483,30 +468,19 @@
         ]
         if pixel_agg is None and not all_same(pix_shapes):
             raise MagpylibBadUserInput(
-<<<<<<< HEAD
-                "Different observer input detected."
-                " All sensor pixel and position vector inputs must"
-                " be of similar shape, unless a pixel aggregator is provided"
-                " (e.g. `pixel_agg='mean'`)!"
-=======
                 "Different observer input shape detected."
                 " All observer inputs must be of similar shape, unless a"
                 " numpy pixel aggregator is provided, e.g. `pixel_agg='mean'`!"
->>>>>>> f436931b
             )
         return sensors, pix_shapes
 
 
-<<<<<<< HEAD
-def check_format_input_obj(inp, allow: str, recursive=True, typechecks=False,) -> list:
-=======
 def check_format_input_obj(
     inp,
     allow: str,
     recursive = True,
     typechecks = False,
     ) -> list:
->>>>>>> f436931b
     """
     Returns a flat list of all wanted objects in input.
 
@@ -529,11 +503,7 @@
     if "sensors" in allow.split("+"):
         wanted_types += list(LIBRARY_SENSORS)
     if "collections" in allow.split("+"):
-<<<<<<< HEAD
         wanted_types += ["Collection"]
-=======
-        wanted_types += ['Collection']
->>>>>>> f436931b
 
     if typechecks:
         all_types = list(LIBRARY_SOURCES) + list(LIBRARY_SENSORS) + ["Collection"]
@@ -549,14 +519,7 @@
         # recursion
         if (obj_type == "Collection") and recursive:
             obj_list += check_format_input_obj(
-<<<<<<< HEAD
                 obj, allow=allow, recursive=recursive, typechecks=typechecks,
-=======
-                obj,
-                allow=allow,
-                recursive=recursive,
-                typechecks=typechecks,
->>>>>>> f436931b
             )
 
         # typechecks
@@ -609,17 +572,6 @@
                 raise MagpylibMissingInput(f"Parameter `moment` of {s} must be set.")
 
 
-<<<<<<< HEAD
-def check_pixel_agg(pixel_agg):
-    """check if pixel_agg input is acceptable"""
-    allowed_values = (None, "mean", "max", "min", "median")
-    if pixel_agg not in allowed_values:
-        raise MagpylibBadUserInput(
-            f"Pixel aggregator `pixel_agg` must be one of {allowed_values}.\n"
-            f"Instead received {pixel_agg}."
-        )
-    return pixel_agg
-=======
 def check_format_pixel_agg(pixel_agg):
     """
     check if pixel_agg input is acceptable
@@ -646,5 +598,4 @@
     if not isinstance(pixel_agg_func(x), numbers.Number):
         raise AttributeError(PIXEL_AGG_ERR_MSG)
 
-    return pixel_agg_func
->>>>>>> f436931b
+    return pixel_agg_func