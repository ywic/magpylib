--- conflicted
+++ resolved
@@ -526,17 +526,6 @@
         "  • position: [0. 0. 0.] mm\n"
         "  • orientation: [0. 0. 0.] degrees\n"
         "  • magnetization: [   0.    0. 1000.] mT\n"
-<<<<<<< HEAD
-        "  • barycenter: [0.62312231 0.38878538 0.25      ] \n"
-        "  • facets: shape(52, 3, 3) \n"
-        "  • is_closed: True \n"
-        "  • is_connected: True \n"
-        "  • is_reoriented: True \n"
-        "  • is_self_intersecting: False \n"
-        "  • self_intersecting_indices: [] \n"
-        "  • triangles: shape(52, 3) \n"
-        "  • triangles_subsets: list of length 1 \n"
-=======
         "  • barycenter: [0.64466889 0.42195708 0.25      ] \n"
         "  • faces: shape(52, 3) \n"
         "  • mesh: shape(52, 3, 3) \n"
@@ -545,7 +534,6 @@
         "  • status_open: False \n"
         "  • status_open_data: [] \n"
         "  • status_reoriented: True \n"
->>>>>>> c5ba564c
         "  • vertices: shape(26, 3) "
     )
     desc = re.sub("id=*[0-9]*[0-9]", "id=REGEX", desc)
