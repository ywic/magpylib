import matplotlib
import matplotlib.pyplot as plt
import matplotlib.tri as mtri
import numpy as np
import pytest
import pyvista as pv

import magpylib as magpy
from magpylib.graphics.model3d import make_Cuboid
from magpylib.magnet import Cuboid
from magpylib.magnet import Cylinder
from magpylib.magnet import CylinderSegment
from magpylib.magnet import Sphere


# pylint: disable=assignment-from-no-return

magpy.defaults.reset()


def test_Cuboid_display():
    """testing display"""
    src = Cuboid((1, 2, 3), (1, 2, 3))
    src.move(np.linspace((0.1, 0.1, 0.1), (2, 2, 2), 20), start=-1)
    src.show(style_path_frames=5, return_fig=True)

    with plt.ion():
        x = src.show(style_path_show=False)
    assert x is None  # only place where return_fig=False, for testcov


def test_Cylinder_display():
    """testing display"""
    # path should revert to True
    ax = plt.subplot(projection="3d")
    src = Cylinder((1, 2, 3), (1, 2))
    src.show(canvas=ax, style_path_frames=15, backend="matplotlib")

    # hide path
    src.move(np.linspace((0.4, 0.4, 0.4), (12, 12, 12), 30), start=-1)
    src.show(canvas=ax, style_path_show=False, backend="matplotlib")

    # empty frames, ind>path_len, should display last position
    src.show(canvas=ax, style_path_frames=[], backend="matplotlib")

    src.show(
        canvas=ax, style_path_frames=[1, 5, 6], backend="matplotlib", return_fig=True
    )


def test_CylinderSegment_display():
    """testing display"""
    ax = plt.subplot(projection="3d")
    src = CylinderSegment((1, 2, 3), (2, 4, 5, 30, 40))
    src.show(canvas=ax, style_path_frames=15, return_fig=True)

    src.move(np.linspace((0.4, 0.4, 0.4), (13.2, 13.2, 13.2), 33), start=-1)
    src.show(canvas=ax, style_path_show=False, return_fig=True)


def test_Sphere_display():
    """testing display"""
    # path should revert to True
    ax = plt.subplot(projection="3d")
    src = Sphere((1, 2, 3), 2)
    src.show(canvas=ax, style_path_frames=15, return_fig=True)

    src.move(np.linspace((0.4, 0.4, 0.4), (8, 8, 8), 20), start=-1)
<<<<<<< HEAD
    x = src.show(canvas=ax, style_path_show=False)
    assert x is None, "display test fail"


def test_Cuboid_display():
    """testing display"""
    src = Cuboid((1, 2, 3), (1, 2, 3))
    src.move(np.linspace((0.1, 0.1, 0.1), (2, 2, 2), 20), start=-1)
    with plt.ion():
        x = src.show(style_path_frames=5)
    assert x is None, "display test fail"

    ax = plt.subplot(projection="3d")
    x = src.show(canvas=ax, style_path_show=False)
    assert x is None, "display test fail"
=======
    src.show(canvas=ax, style_path_show=False, return_fig=True)
>>>>>>> 320fa243


def test_Tetrahedron_display():
    """testing Tetrahedron display"""
    verts = [(0, 0, 0), (1, 0, 0), (0, 1, 0), (0, 0, 1)]
    src = magpy.magnet.Tetrahedron(magnetization=(100, 200, 300), vertices=verts)
    src.show(return_fig=True)


def test_Sensor_display():
    """testing display"""
    ax = plt.subplot(projection="3d")
    sens = magpy.Sensor(pixel=[(1, 2, 3), (2, 3, 4)])
    sens.style.arrows.z.color = "magenta"
    sens.style.arrows.z.show = False
    poz = np.linspace((0.4, 0.4, 0.4), (13.2, 13.2, 13.2), 33)
    sens.move(poz, start=-1)
    sens.show(
        canvas=ax, markers=[(100, 100, 100)], style_path_frames=15, return_fig=True
    )

    sens.pixel = [(2, 3, 4)]  # one non-zero pixel
    sens.show(
        canvas=ax, markers=[(100, 100, 100)], style_path_show=False, return_fig=True
    )


def test_CustomSource_display():
    """testing display"""
    ax = plt.subplot(projection="3d")
    cs = magpy.misc.CustomSource()
    cs.show(canvas=ax, return_fig=True)


def test_Loop_display():
    """testing display for Loop source"""
    ax = plt.subplot(projection="3d")
    src = magpy.current.Loop(current=1, diameter=1)
    src.show(canvas=ax, return_fig=True)

    src.rotate_from_angax([5] * 35, "x", anchor=(1, 2, 3))
    src.show(canvas=ax, style_path_frames=3, return_fig=True)


def test_Triangle_display():
    """testing display for Triangle source built from vertices"""
    verts = [(0, 0, 0), (1, 0, 0), (0, 1, 0), (0, 0, 1)]

    mesh3d = magpy.graphics.model3d.make_TriangularMesh(vertices=verts)
    # note: triangles are built by scipy.Convexhull since triangles=None
    # ConvexHull DOES NOT GUARRANTY proper orientation of triangles when building a body
    points = np.array([v for k, v in mesh3d["kwargs"].items() if k in "xyz"]).T
    triangles = np.array([v for k, v in mesh3d["kwargs"].items() if k in "ijk"]).T
    src = magpy.Collection(
        [
            magpy.misc.Triangle(magnetization=(1000, 0, 0), vertices=v)
            for v in points[triangles]
        ]
    )
    magpy.show(
        *src,
        backend="matplotlib",
        style_orientation_offset=0.5,
        style_orientation_size=2,
        style_orientation_color="yellow",
        style_orientation_symbol="cone",
        style_magnetization_mode="color+arrow",
        return_fig=True,
    )


def test_TringularMesh_display():
    """testing display for TriangleMesh source built from vertices"""
    # test  classic trimesh display
    points = [(0, 0, 0), (1, 0, 0), (0, 1, 0), (0, 0, 1)]

    src = magpy.magnet.TriangularMesh.from_ConvexHull_points(
        magnetization=(1000, 0, 0), points=points
    )
    src.show(backend="matplotlib", style_description_show=False, return_fig=True)

    # test display of disjoint and open mesh elements
    polydata = pv.Text3D("AB")  # create disjoint mesh
    polydata = polydata.triangulate()
    vertices = polydata.points
    triangles = polydata.faces.reshape(-1, 4)[:, 1:]
    triangles = triangles[1:]  # open the mesh
    src = magpy.magnet.TriangularMesh(
        (0, 0, 1000),
        vertices,
        triangles,
        validate_closed=False,
        validate_connected=False,
        reorient_triangles=False,
    )

    src.show(backend="matplotlib", return_fig=True)


def test_col_display():
    """testing display"""
    # pylint: disable=assignment-from-no-return
    ax = plt.subplot(projection="3d")
    pm1 = magpy.magnet.Cuboid((1, 2, 3), (1, 2, 3))
    pm2 = pm1.copy(position=(2, 0, 0))
    pm3 = pm1.copy(position=(4, 0, 0))
    nested_col = (pm1 + pm2 + pm3).set_children_styles(color="magenta")
    nested_col.show(canvas=ax, return_fig=True)


def test_dipole_display():
    """testing display"""
    # pylint: disable=assignment-from-no-return
    ax2 = plt.subplot(projection="3d")
    dip = magpy.misc.Dipole(moment=(1, 2, 3), position=(2, 2, 2))
    dip2 = magpy.misc.Dipole(moment=(1, 2, 3), position=(2, 2, 2))
    dip2.move(np.linspace((0.4, 0.4, 0.4), (2, 2, 2), 5), start=-1)
    dip.show(canvas=ax2, return_fig=True)
    dip.show(canvas=ax2, style_path_frames=2, return_fig=True)


def test_circular_line_display():
    """testing display"""
    # pylint: disable=assignment-from-no-return
    ax2 = plt.subplot(projection="3d")
    src1 = magpy.current.Loop(1, 2)
    src2 = magpy.current.Loop(1, 2)
    src1.move(np.linspace((0.4, 0.4, 0.4), (2, 2, 2), 5), start=-1)
    src3 = magpy.current.Line(1, [(0, 0, 0), (1, 1, 1), (2, 2, 2)])
    src4 = magpy.current.Line(1, [(0, 0, 0), (1, 1, 1), (2, 2, 2)])
    src3.move([(0.4, 0.4, 0.4)] * 5, start=-1)
    src1.show(canvas=ax2, style_path_frames=2, style_arrow_size=0, return_fig=True)
    src2.show(canvas=ax2, return_fig=True)
    src3.show(canvas=ax2, style_arrow_size=0, return_fig=True)
    src4.show(canvas=ax2, style_path_frames=2, return_fig=True)


def test_matplotlib_model3d_extra():
    """test display extra model3d"""

    # using "plot"
    xs, ys, zs = [(1, 2)] * 3
    trace1 = dict(
        backend="matplotlib",
        constructor="plot",
        args=(xs, ys, zs),
        kwargs=dict(ls="-"),
    )
    obj1 = magpy.misc.Dipole(moment=(0, 0, 1))
    obj1.style.model3d.add_trace(**trace1)

    # using "plot_surface"
    u, v = np.mgrid[0 : 2 * np.pi : 6j, 0 : np.pi : 6j]
    xs = np.cos(u) * np.sin(v)
    ys = np.sin(u) * np.sin(v)
    zs = np.cos(v)
    trace2 = dict(
        backend="matplotlib",
        constructor="plot_surface",
        args=(xs, ys, zs),
        kwargs=dict(
            cmap=plt.cm.YlGnBu_r,  # pylint: disable=no-member
        ),
    )
    obj2 = magpy.Collection()
    obj2.style.model3d.add_trace(**trace2)

    # using "plot_trisurf"
    u, v = np.mgrid[0 : 2 * np.pi : 6j, -0.5:0.5:6j]
    u, v = u.flatten(), v.flatten()
    xs = (1 + 0.5 * v * np.cos(u / 2.0)) * np.cos(u)
    ys = (1 + 0.5 * v * np.cos(u / 2.0)) * np.sin(u)
    zs = 0.5 * v * np.sin(u / 2.0)
    tri = mtri.Triangulation(u, v)
    trace3 = dict(
        backend="matplotlib",
        constructor="plot_trisurf",
        args=lambda: (xs, ys, zs),  # test callable args
        kwargs=dict(
            triangles=tri.triangles,
            cmap=plt.cm.Spectral,  # pylint: disable=no-member
        ),
    )
    obj3 = magpy.misc.CustomSource(style_model3d_showdefault=False, position=(3, 0, 0))
    obj3.style.model3d.add_trace(**trace3)

    ax = plt.subplot(projection="3d")
    magpy.show(obj1, obj2, obj3, canvas=ax, return_fig=True)


def test_matplotlib_model3d_extra_bad_input():
    """test display extra model3d"""

    xs, ys, zs = [(1, 2)] * 3
    trace = dict(
        backend="matplotlib",
        constructor="plot",
        kwargs={"xs": xs, "ys": ys, "zs": zs},
        coordsargs={"x": "xs", "y": "ys", "z": "Z"},  # bad Z input
    )
    obj = magpy.misc.Dipole(moment=(0, 0, 1))
    with pytest.raises(ValueError):
        obj.style.model3d.add_trace(**trace)
        ax = plt.subplot(projection="3d")
        obj.show(canvas=ax, return_fig=True)


def test_matplotlib_model3d_extra_updatefunc():
    """test display extra model3d"""
    ax = plt.subplot(projection="3d")
    obj = magpy.misc.Dipole(moment=(0, 0, 1))
    updatefunc = lambda: make_Cuboid("matplotlib", position=(2, 0, 0))
    obj.style.model3d.data = updatefunc
    ax = plt.subplot(projection="3d")
    obj.show(canvas=ax, return_fig=True)

    with pytest.raises(ValueError):
        updatefunc = "not callable"
        obj.style.model3d.add_trace(updatefunc)

    with pytest.raises(AssertionError):
        updatefunc = "not callable"
        obj.style.model3d.add_trace(updatefunc=updatefunc)

    with pytest.raises(AssertionError):
        updatefunc = lambda: "bad output type"
        obj.style.model3d.add_trace(updatefunc=updatefunc)

    with pytest.raises(AssertionError):
        updatefunc = lambda: {"bad_key": "some_value"}
        obj.style.model3d.add_trace(updatefunc=updatefunc)


def test_empty_display():
    """should not fail if nothing to display"""
    ax = plt.subplot(projection="3d")
    magpy.show(canvas=ax, backend="matplotlib", return_fig=True)


def test_graphics_model_mpl():
    """test base extra graphics with mpl"""
    ax = plt.subplot(projection="3d")
    c = magpy.magnet.Cuboid((0, 1, 0), (1, 1, 1))
    c.rotate_from_angax(33, "x", anchor=0)
    c.style.model3d.add_trace(**make_Cuboid("matplotlib", position=(2, 0, 0)))
    c.show(canvas=ax, style_path_frames=1, backend="matplotlib", return_fig=True)


def test_graphics_model_generic_to_mpl():
    """test generic base extra graphics with mpl"""
    c = magpy.magnet.Cuboid((0, 1, 0), (1, 1, 1))
    c.move([[i, 0, 0] for i in range(2)])
    model3d = make_Cuboid(position=(2, 0, 0))
    model3d["kwargs"]["facecolor"] = np.array(["blue"] * 12)
    c.style.model3d.add_trace(**model3d)
    fig = c.show(style_path_frames=1, backend="matplotlib", return_fig=True)
    assert isinstance(fig, matplotlib.figure.Figure)


def test_mpl_animation():
    """test animation with matplotib"""
    c = magpy.magnet.Cuboid((0, 1, 0), (1, 1, 1))
    c.move([[i, 0, 0] for i in range(2)])
    fig, anim = c.show(
        backend="matplotlib", animation=True, return_animation=True, return_fig=True
    )
    anim._draw_was_started = True  # avoid mpl test warning
    assert isinstance(fig, matplotlib.figure.Figure)
    assert isinstance(anim, matplotlib.animation.FuncAnimation)<|MERGE_RESOLUTION|>--- conflicted
+++ resolved
@@ -66,25 +66,7 @@
     src.show(canvas=ax, style_path_frames=15, return_fig=True)
 
     src.move(np.linspace((0.4, 0.4, 0.4), (8, 8, 8), 20), start=-1)
-<<<<<<< HEAD
-    x = src.show(canvas=ax, style_path_show=False)
-    assert x is None, "display test fail"
-
-
-def test_Cuboid_display():
-    """testing display"""
-    src = Cuboid((1, 2, 3), (1, 2, 3))
-    src.move(np.linspace((0.1, 0.1, 0.1), (2, 2, 2), 20), start=-1)
-    with plt.ion():
-        x = src.show(style_path_frames=5)
-    assert x is None, "display test fail"
-
-    ax = plt.subplot(projection="3d")
-    x = src.show(canvas=ax, style_path_show=False)
-    assert x is None, "display test fail"
-=======
     src.show(canvas=ax, style_path_show=False, return_fig=True)
->>>>>>> 320fa243
 
 
 def test_Tetrahedron_display():
