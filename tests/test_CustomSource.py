--- conflicted
+++ resolved
@@ -4,25 +4,12 @@
 # pylint: disable=assignment-from-no-return
 # pylint: disable=unused-argument
 
-<<<<<<< HEAD
-def constant_field(field, observer=(0,0,0)):
-    """ constant field"""
-    position = np.array(observer)
-    length = 1 if position.ndim==1 else len(position)
-    return np.array([[1, 2, 3]] * length)
-
-def bad_Bfield_func(field, observer):
-    """ another constant function without docstring"""
-    return np.array([[1, 2, 3]])
-
-=======
 def constant_field(field, observers=(0,0,0)):
     """ constant field"""
     position = np.array(observers)
     length = 1 if position.ndim==1 else len(position)
     return np.array([[1, 2, 3]] * length)
 
->>>>>>> 45441ed9
 
 def test_CustomSource_basicB():
     """Basic custom source class test"""
@@ -60,22 +47,6 @@
     np.testing.assert_allclose(H, Htest)
 
 
-<<<<<<< HEAD
-def test_CustomSource_bad_inputs():
-    """missing docstring"""
-    with pytest.raises(MagpylibBadUserInput):
-        magpy.misc.CustomSource(field_func='not a callable')
-
-    with pytest.raises(MagpylibBadUserInput):
-        magpy.misc.CustomSource(field_func=bad_Bfield_func)
-
-    src = magpy.misc.CustomSource()
-    with pytest.raises(MagpylibInternalError):
-        src.getB([0,0,0])
-
-
-=======
->>>>>>> 45441ed9
 def test_repr():
     """test __repr__"""
     dip = magpy.misc.CustomSource()
